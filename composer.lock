{
    "_readme": [
        "This file locks the dependencies of your project to a known state",
        "Read more about it at https://getcomposer.org/doc/01-basic-usage.md#composer-lock-the-lock-file",
        "This file is @generated automatically"
    ],
    "content-hash": "d4385d57114ddaec914c01c381661bb4",
    "packages": [
        {
            "name": "10up/wpsnapshots",
            "version": "dev-feature/create",
            "source": {
                "type": "git",
                "url": "https://github.com/10up/wpsnapshots.git",
                "reference": "d9bd53de1c7f4f25bdda2ff8a0c497705d01a5d2"
            },
            "require": {
                "aws/aws-sdk-php": "2.*",
                "rmccue/requests": "^1.7",
                "symfony/console": "^3.3 || ^4.1"
            },
            "bin": [
                "bin/wpsnapshots"
            ],
            "type": "library",
            "autoload": {
                "files": [
                    "src/utils.php"
                ],
                "psr-4": {
                    "WPSnapshots\\": "./src/classes"
                }
            },
            "license": [
                "MIT"
            ],
            "authors": [
                {
                    "name": "Taylor Lovett",
                    "email": "taylorl@get10up.com"
                }
            ],
            "description": "A project syncing tool for WordPress.",
            "keywords": [
                "backups",
                "snapshots",
                "wordpress"
            ],
            "time": "2018-08-20T18:13:21+00:00"
        },
        {
            "name": "aws/aws-sdk-php",
            "version": "2.8.31",
            "source": {
                "type": "git",
                "url": "https://github.com/aws/aws-sdk-php.git",
                "reference": "64fa4b07f056e338a5f0f29eece75babaa83af68"
            },
            "dist": {
                "type": "zip",
                "url": "https://api.github.com/repos/aws/aws-sdk-php/zipball/64fa4b07f056e338a5f0f29eece75babaa83af68",
                "reference": "64fa4b07f056e338a5f0f29eece75babaa83af68",
                "shasum": ""
            },
            "require": {
                "guzzle/guzzle": "~3.7",
                "php": ">=5.3.3"
            },
            "require-dev": {
                "doctrine/cache": "~1.0",
                "ext-openssl": "*",
                "monolog/monolog": "~1.4",
                "phpunit/phpunit": "~4.0",
                "phpunit/phpunit-mock-objects": "2.3.1",
                "symfony/yaml": "~2.1"
            },
            "suggest": {
                "doctrine/cache": "Adds support for caching of credentials and responses",
                "ext-apc": "Allows service description opcode caching, request and response caching, and credentials caching",
                "ext-openssl": "Allows working with CloudFront private distributions and verifying received SNS messages",
                "monolog/monolog": "Adds support for logging HTTP requests and responses",
                "symfony/yaml": "Eases the ability to write manifests for creating jobs in AWS Import/Export"
            },
            "type": "library",
            "autoload": {
                "psr-0": {
                    "Aws": "src/"
                }
            },
            "notification-url": "https://packagist.org/downloads/",
            "license": [
                "Apache-2.0"
            ],
            "authors": [
                {
                    "name": "Amazon Web Services",
                    "homepage": "http://aws.amazon.com"
                }
            ],
            "description": "AWS SDK for PHP - Use Amazon Web Services in your PHP project",
            "homepage": "http://aws.amazon.com/sdkforphp",
            "keywords": [
                "amazon",
                "aws",
                "cloud",
                "dynamodb",
                "ec2",
                "glacier",
                "s3",
                "sdk"
            ],
            "time": "2016-07-25T18:03:20+00:00"
        },
        {
            "name": "clue/stream-filter",
            "version": "v1.4.0",
            "source": {
                "type": "git",
                "url": "https://github.com/clue/php-stream-filter.git",
                "reference": "d80fdee9b3a7e0d16fc330a22f41f3ad0eeb09d0"
            },
            "dist": {
                "type": "zip",
                "url": "https://api.github.com/repos/clue/php-stream-filter/zipball/d80fdee9b3a7e0d16fc330a22f41f3ad0eeb09d0",
                "reference": "d80fdee9b3a7e0d16fc330a22f41f3ad0eeb09d0",
                "shasum": ""
            },
            "require": {
                "php": ">=5.3"
            },
            "require-dev": {
                "phpunit/phpunit": "^5.0 || ^4.8"
            },
            "type": "library",
            "autoload": {
                "psr-4": {
                    "Clue\\StreamFilter\\": "src/"
                },
                "files": [
                    "src/functions.php"
                ]
            },
            "notification-url": "https://packagist.org/downloads/",
            "license": [
                "MIT"
            ],
            "authors": [
                {
                    "name": "Christian Lück",
                    "email": "christian@lueck.tv"
                }
            ],
            "description": "A simple and modern approach to stream filtering in PHP",
            "homepage": "https://github.com/clue/php-stream-filter",
            "keywords": [
                "bucket brigade",
                "callback",
                "filter",
                "php_user_filter",
                "stream",
                "stream_filter_append",
                "stream_filter_register"
            ],
            "time": "2017-08-18T09:54:01+00:00"
        },
        {
            "name": "docker-php/docker-php",
            "version": "v2.0.0",
            "source": {
                "type": "git",
                "url": "https://github.com/docker-php/docker-php.git",
                "reference": "6591b46778b4829f0b8cd3d662376a281f040a52"
            },
            "dist": {
                "type": "zip",
                "url": "https://api.github.com/repos/docker-php/docker-php/zipball/6591b46778b4829f0b8cd3d662376a281f040a52",
                "reference": "6591b46778b4829f0b8cd3d662376a281f040a52",
                "shasum": ""
            },
            "require": {
                "docker-php/docker-php-api": "4.1.*",
                "guzzlehttp/psr7": "^1.2",
                "php": ">=7.1",
                "php-http/client-common": "^1.6",
                "php-http/message": "^1.0",
                "php-http/socket-client": "^1.3",
                "symfony/filesystem": "^2.3 || ^3.0 || ^4.0",
                "symfony/process": "^2.3 || ^3.0 || ^4.0"
            },
            "conflict": {
                "amphp/artax": "<3.0",
                "amphp/socket": "<0.10.5"
            },
            "require-dev": {
                "amphp/artax": "^3.0",
                "amphp/socket": "^0.10.5",
                "friendsofphp/php-cs-fixer": "2.8.1",
                "phpunit/phpunit": "^6.0"
            },
            "suggest": {
                "amphp/artax": "To use the async api",
                "php-http/httplug-bundle": "For integration with Symfony"
            },
            "type": "library",
            "extra": {
                "branch-alias": {
                    "dev-master": "2.x-dev"
                }
            },
            "autoload": {
                "psr-4": {
                    "Docker\\": "src/"
                }
            },
            "notification-url": "https://packagist.org/downloads/",
            "license": [
                "MIT"
            ],
            "description": "A Docker PHP client",
            "time": "2018-02-22T17:45:10+00:00"
        },
        {
            "name": "docker-php/docker-php-api",
            "version": "v4.1.36.1",
            "source": {
                "type": "git",
                "url": "https://github.com/docker-php/docker-php-api.git",
                "reference": "659130166a797096902a158e1f648e2e0d0001d6"
            },
            "dist": {
                "type": "zip",
                "url": "https://api.github.com/repos/docker-php/docker-php-api/zipball/659130166a797096902a158e1f648e2e0d0001d6",
                "reference": "659130166a797096902a158e1f648e2e0d0001d6",
                "shasum": ""
            },
            "require": {
                "jane-php/open-api-runtime": "^4.0",
                "php": ">=7.1"
            },
            "require-dev": {
                "amphp/artax": "^3.0",
                "friendsofphp/php-cs-fixer": "^2.9",
                "jane-php/json-schema": "^4.0",
                "jane-php/open-api": "^4.0",
                "phpunit/phpunit": "^6.0"
            },
            "suggest": {
                "amphp/artax": "To use the async api"
            },
            "type": "library",
            "extra": {
                "branch-alias": {
                    "4.1.36": "4.1.36.x-dev"
                }
            },
            "autoload": {
                "psr-4": {
                    "Docker\\API\\": "src/"
                }
            },
            "notification-url": "https://packagist.org/downloads/",
            "license": [
                "MIT"
            ],
            "description": "Docker API generated files from OpenAPI Specification",
            "time": "2018-02-28T21:56:00+00:00"
        },
        {
            "name": "doctrine/instantiator",
            "version": "1.1.0",
            "source": {
                "type": "git",
                "url": "https://github.com/doctrine/instantiator.git",
                "reference": "185b8868aa9bf7159f5f953ed5afb2d7fcdc3bda"
            },
            "dist": {
                "type": "zip",
                "url": "https://api.github.com/repos/doctrine/instantiator/zipball/185b8868aa9bf7159f5f953ed5afb2d7fcdc3bda",
                "reference": "185b8868aa9bf7159f5f953ed5afb2d7fcdc3bda",
                "shasum": ""
            },
            "require": {
                "php": "^7.1"
            },
            "require-dev": {
                "athletic/athletic": "~0.1.8",
                "ext-pdo": "*",
                "ext-phar": "*",
                "phpunit/phpunit": "^6.2.3",
                "squizlabs/php_codesniffer": "^3.0.2"
            },
            "type": "library",
            "extra": {
                "branch-alias": {
                    "dev-master": "1.2.x-dev"
                }
            },
            "autoload": {
                "psr-4": {
                    "Doctrine\\Instantiator\\": "src/Doctrine/Instantiator/"
                }
            },
            "notification-url": "https://packagist.org/downloads/",
            "license": [
                "MIT"
            ],
            "authors": [
                {
                    "name": "Marco Pivetta",
                    "email": "ocramius@gmail.com",
                    "homepage": "http://ocramius.github.com/"
                }
            ],
            "description": "A small, lightweight utility to instantiate objects in PHP without invoking their constructors",
            "homepage": "https://github.com/doctrine/instantiator",
            "keywords": [
                "constructor",
                "instantiate"
            ],
            "time": "2017-07-22T11:58:36+00:00"
        },
        {
            "name": "facebook/webdriver",
            "version": "1.6.0",
            "source": {
                "type": "git",
                "url": "https://github.com/facebook/php-webdriver.git",
                "reference": "bd8c740097eb9f2fc3735250fc1912bc811a954e"
            },
            "dist": {
                "type": "zip",
                "url": "https://api.github.com/repos/facebook/php-webdriver/zipball/bd8c740097eb9f2fc3735250fc1912bc811a954e",
                "reference": "bd8c740097eb9f2fc3735250fc1912bc811a954e",
                "shasum": ""
            },
            "require": {
                "ext-curl": "*",
                "ext-json": "*",
                "ext-mbstring": "*",
                "ext-zip": "*",
                "php": "^5.6 || ~7.0",
                "symfony/process": "^2.8 || ^3.1 || ^4.0"
            },
            "require-dev": {
                "friendsofphp/php-cs-fixer": "^2.0",
                "jakub-onderka/php-parallel-lint": "^0.9.2",
                "php-coveralls/php-coveralls": "^2.0",
                "php-mock/php-mock-phpunit": "^1.1",
                "phpunit/phpunit": "^5.7",
                "sebastian/environment": "^1.3.4 || ^2.0 || ^3.0",
                "squizlabs/php_codesniffer": "^2.6",
                "symfony/var-dumper": "^3.3 || ^4.0"
            },
            "suggest": {
                "ext-SimpleXML": "For Firefox profile creation"
            },
            "type": "library",
            "extra": {
                "branch-alias": {
                    "dev-community": "1.5-dev"
                }
            },
            "autoload": {
                "psr-4": {
                    "Facebook\\WebDriver\\": "lib/"
                }
            },
            "notification-url": "https://packagist.org/downloads/",
            "license": [
                "Apache-2.0"
            ],
            "description": "A PHP client for Selenium WebDriver",
            "homepage": "https://github.com/facebook/php-webdriver",
            "keywords": [
                "facebook",
                "php",
                "selenium",
                "webdriver"
            ],
            "time": "2018-05-16T17:37:13+00:00"
        },
        {
            "name": "guzzle/guzzle",
            "version": "v3.9.3",
            "source": {
                "type": "git",
                "url": "https://github.com/guzzle/guzzle3.git",
                "reference": "0645b70d953bc1c067bbc8d5bc53194706b628d9"
            },
            "dist": {
                "type": "zip",
                "url": "https://api.github.com/repos/guzzle/guzzle3/zipball/0645b70d953bc1c067bbc8d5bc53194706b628d9",
                "reference": "0645b70d953bc1c067bbc8d5bc53194706b628d9",
                "shasum": ""
            },
            "require": {
                "ext-curl": "*",
                "php": ">=5.3.3",
                "symfony/event-dispatcher": "~2.1"
            },
            "replace": {
                "guzzle/batch": "self.version",
                "guzzle/cache": "self.version",
                "guzzle/common": "self.version",
                "guzzle/http": "self.version",
                "guzzle/inflection": "self.version",
                "guzzle/iterator": "self.version",
                "guzzle/log": "self.version",
                "guzzle/parser": "self.version",
                "guzzle/plugin": "self.version",
                "guzzle/plugin-async": "self.version",
                "guzzle/plugin-backoff": "self.version",
                "guzzle/plugin-cache": "self.version",
                "guzzle/plugin-cookie": "self.version",
                "guzzle/plugin-curlauth": "self.version",
                "guzzle/plugin-error-response": "self.version",
                "guzzle/plugin-history": "self.version",
                "guzzle/plugin-log": "self.version",
                "guzzle/plugin-md5": "self.version",
                "guzzle/plugin-mock": "self.version",
                "guzzle/plugin-oauth": "self.version",
                "guzzle/service": "self.version",
                "guzzle/stream": "self.version"
            },
            "require-dev": {
                "doctrine/cache": "~1.3",
                "monolog/monolog": "~1.0",
                "phpunit/phpunit": "3.7.*",
                "psr/log": "~1.0",
                "symfony/class-loader": "~2.1",
                "zendframework/zend-cache": "2.*,<2.3",
                "zendframework/zend-log": "2.*,<2.3"
            },
            "suggest": {
                "guzzlehttp/guzzle": "Guzzle 5 has moved to a new package name. The package you have installed, Guzzle 3, is deprecated."
            },
            "type": "library",
            "extra": {
                "branch-alias": {
                    "dev-master": "3.9-dev"
                }
            },
            "autoload": {
                "psr-0": {
                    "Guzzle": "src/",
                    "Guzzle\\Tests": "tests/"
                }
            },
            "notification-url": "https://packagist.org/downloads/",
            "license": [
                "MIT"
            ],
            "authors": [
                {
                    "name": "Michael Dowling",
                    "email": "mtdowling@gmail.com",
                    "homepage": "https://github.com/mtdowling"
                },
                {
                    "name": "Guzzle Community",
                    "homepage": "https://github.com/guzzle/guzzle/contributors"
                }
            ],
            "description": "PHP HTTP client. This library is deprecated in favor of https://packagist.org/packages/guzzlehttp/guzzle",
            "homepage": "http://guzzlephp.org/",
            "keywords": [
                "client",
                "curl",
                "framework",
                "http",
                "http client",
                "rest",
                "web service"
            ],
            "abandoned": "guzzlehttp/guzzle",
            "time": "2015-03-18T18:23:50+00:00"
        },
        {
            "name": "guzzlehttp/psr7",
            "version": "1.4.2",
            "source": {
                "type": "git",
                "url": "https://github.com/guzzle/psr7.git",
                "reference": "f5b8a8512e2b58b0071a7280e39f14f72e05d87c"
            },
            "dist": {
                "type": "zip",
                "url": "https://api.github.com/repos/guzzle/psr7/zipball/f5b8a8512e2b58b0071a7280e39f14f72e05d87c",
                "reference": "f5b8a8512e2b58b0071a7280e39f14f72e05d87c",
                "shasum": ""
            },
            "require": {
                "php": ">=5.4.0",
                "psr/http-message": "~1.0"
            },
            "provide": {
                "psr/http-message-implementation": "1.0"
            },
            "require-dev": {
                "phpunit/phpunit": "~4.0"
            },
            "type": "library",
            "extra": {
                "branch-alias": {
                    "dev-master": "1.4-dev"
                }
            },
            "autoload": {
                "psr-4": {
                    "GuzzleHttp\\Psr7\\": "src/"
                },
                "files": [
                    "src/functions_include.php"
                ]
            },
            "notification-url": "https://packagist.org/downloads/",
            "license": [
                "MIT"
            ],
            "authors": [
                {
                    "name": "Michael Dowling",
                    "email": "mtdowling@gmail.com",
                    "homepage": "https://github.com/mtdowling"
                },
                {
                    "name": "Tobias Schultze",
                    "homepage": "https://github.com/Tobion"
                }
            ],
            "description": "PSR-7 message implementation that also provides common utility methods",
            "keywords": [
                "http",
                "message",
                "request",
                "response",
                "stream",
                "uri",
                "url"
            ],
            "time": "2017-03-20T17:10:46+00:00"
        },
        {
            "name": "jane-php/json-schema-runtime",
            "version": "v4.0.1",
            "source": {
                "type": "git",
                "url": "https://github.com/janephp/json-schema-runtime.git",
                "reference": "484738b55c65cc051bb3f9ab8b97af47d6c6e051"
            },
            "dist": {
                "type": "zip",
                "url": "https://api.github.com/repos/janephp/json-schema-runtime/zipball/484738b55c65cc051bb3f9ab8b97af47d6c6e051",
                "reference": "484738b55c65cc051bb3f9ab8b97af47d6c6e051",
                "shasum": ""
            },
            "require": {
                "league/uri": "^4.2",
                "php": "^7.0",
                "php-jsonpointer/php-jsonpointer": "^3.0",
                "symfony/serializer": "^3.1|^4.0",
                "symfony/yaml": "^3.1|^4.0"
            },
            "require-dev": {
                "phpunit/phpunit": "^6.0"
            },
            "type": "library",
            "extra": {
                "branch-alias": {
                    "dev-master": "4-dev"
                }
            },
            "autoload": {
                "psr-4": {
                    "Jane\\JsonSchemaRuntime\\": ""
                }
            },
            "notification-url": "https://packagist.org/downloads/",
            "license": [
                "MIT"
            ],
            "authors": [
                {
                    "name": "Joel Wurtz",
                    "email": "jwurtz@jolicode.com"
                },
                {
                    "name": "JoliCode",
                    "email": "coucou@jolicode.com"
                }
            ],
            "description": "Jane runtime Library",
            "time": "2018-02-15T15:53:26+00:00"
        },
        {
            "name": "jane-php/open-api-runtime",
            "version": "v4.0.1",
            "source": {
                "type": "git",
                "url": "https://github.com/janephp/open-api-runtime.git",
                "reference": "4813fb7ac4ee7e1fc689561e2ac9836c4909411d"
            },
            "dist": {
                "type": "zip",
                "url": "https://api.github.com/repos/janephp/open-api-runtime/zipball/4813fb7ac4ee7e1fc689561e2ac9836c4909411d",
                "reference": "4813fb7ac4ee7e1fc689561e2ac9836c4909411d",
                "shasum": ""
            },
            "require": {
                "jane-php/json-schema-runtime": "^4.0",
                "php-http/client-common": "^1.4",
                "php-http/httplug": "^1.0",
                "php-http/message-factory": "^1.0.2",
                "php-http/multipart-stream-builder": "^1.0",
                "symfony/options-resolver": "^3.1|^4.0"
            },
            "require-dev": {
                "phpunit/phpunit": "^4.7|^5.5"
            },
            "type": "library",
            "extra": {
                "branch-alias": {
                    "dev-master": "4-dev"
                }
            },
            "autoload": {
                "psr-4": {
                    "Jane\\OpenApiRuntime\\": ""
                }
            },
            "notification-url": "https://packagist.org/downloads/",
            "license": [
                "MIT"
            ],
            "authors": [
                {
                    "name": "Joel Wurtz",
                    "email": "jwurtz@jolicode.com"
                }
            ],
            "description": "Jane OpenAPI Runtime Library, dependencies and utility class for a library generated by jane/openapi",
            "time": "2018-02-09T22:29:42+00:00"
        },
        {
            "name": "jeremykendall/php-domain-parser",
            "version": "3.0.0",
            "source": {
                "type": "git",
                "url": "https://github.com/jeremykendall/php-domain-parser.git",
                "reference": "896e7e70f02bd4fd77190052799bc61e4d779672"
            },
            "dist": {
                "type": "zip",
                "url": "https://api.github.com/repos/jeremykendall/php-domain-parser/zipball/896e7e70f02bd4fd77190052799bc61e4d779672",
                "reference": "896e7e70f02bd4fd77190052799bc61e4d779672",
                "shasum": ""
            },
            "require": {
                "ext-curl": "*",
                "ext-intl": "*",
                "ext-mbstring": "*",
                "php": ">=5.3.0"
            },
            "require-dev": {
                "jeremykendall/debug-die": "0.0.1.*",
                "mikey179/vfsstream": "~1.4",
                "phpunit/phpunit": "~4.4"
            },
            "bin": [
                "bin/parse",
                "bin/update-psl"
            ],
            "type": "library",
            "autoload": {
                "psr-0": {
                    "Pdp\\": "src/"
                },
                "files": [
                    "src/pdp-parse-url.php"
                ]
            },
            "notification-url": "https://packagist.org/downloads/",
            "license": [
                "MIT"
            ],
            "authors": [
                {
                    "name": "Jeremy Kendall",
                    "homepage": "http://about.me/jeremykendall",
                    "role": "Developer"
                },
                {
                    "name": "Contributors",
                    "homepage": "https://github.com/jeremykendall/php-domain-parser/graphs/contributors"
                }
            ],
            "description": "Public Suffix List based URL parsing implemented in PHP.",
            "homepage": "https://github.com/jeremykendall/php-domain-parser",
            "keywords": [
                "Public Suffix List",
                "domain parsing",
                "url parsing"
            ],
            "time": "2015-03-30T12:49:45+00:00"
        },
        {
            "name": "league/uri",
            "version": "4.2.2",
            "source": {
                "type": "git",
                "url": "https://github.com/thephpleague/uri.git",
                "reference": "a2e73bad7e60c3bc61b649680fb8b46876e342e3"
            },
            "dist": {
                "type": "zip",
                "url": "https://api.github.com/repos/thephpleague/uri/zipball/a2e73bad7e60c3bc61b649680fb8b46876e342e3",
                "reference": "a2e73bad7e60c3bc61b649680fb8b46876e342e3",
                "shasum": ""
            },
            "require": {
                "ext-fileinfo": "*",
                "ext-intl": "*",
                "ext-mbstring": "*",
                "jeremykendall/php-domain-parser": "^3.0",
                "php": ">=5.5.9",
                "psr/http-message": "^1.0"
            },
            "require-dev": {
                "friendsofphp/php-cs-fixer": "^1.9",
                "phpunit/phpunit": "^4.0",
                "zendframework/zend-diactoros": "^1.3"
            },
            "type": "library",
            "extra": {
                "branch-alias": {
                    "dev-master": "4.2.x-dev"
                }
            },
            "autoload": {
                "psr-4": {
                    "League\\Uri\\": "src"
                },
                "files": [
                    "src/functions_include.php"
                ]
            },
            "notification-url": "https://packagist.org/downloads/",
            "license": [
                "MIT"
            ],
            "authors": [
                {
                    "name": "Ignace Nyamagana Butera",
                    "email": "nyamsprod@gmail.com",
                    "homepage": "https://nyamsprod.com"
                }
            ],
            "description": "URI manipulation library",
            "homepage": "http://uri.thephpleague.com",
            "keywords": [
                "data-uri",
                "ftp",
                "http",
                "https",
                "parse_url",
                "psr-7",
                "rfc3986",
                "uri",
                "url",
                "ws"
            ],
            "time": "2016-12-12T11:36:42+00:00"
        },
        {
            "name": "myclabs/deep-copy",
            "version": "1.8.1",
            "source": {
                "type": "git",
                "url": "https://github.com/myclabs/DeepCopy.git",
                "reference": "3e01bdad3e18354c3dce54466b7fbe33a9f9f7f8"
            },
            "dist": {
                "type": "zip",
                "url": "https://api.github.com/repos/myclabs/DeepCopy/zipball/3e01bdad3e18354c3dce54466b7fbe33a9f9f7f8",
                "reference": "3e01bdad3e18354c3dce54466b7fbe33a9f9f7f8",
                "shasum": ""
            },
            "require": {
                "php": "^7.1"
            },
            "replace": {
                "myclabs/deep-copy": "self.version"
            },
            "require-dev": {
                "doctrine/collections": "^1.0",
                "doctrine/common": "^2.6",
                "phpunit/phpunit": "^7.1"
            },
            "type": "library",
            "autoload": {
                "psr-4": {
                    "DeepCopy\\": "src/DeepCopy/"
                },
                "files": [
                    "src/DeepCopy/deep_copy.php"
                ]
            },
            "notification-url": "https://packagist.org/downloads/",
            "license": [
                "MIT"
            ],
            "description": "Create deep copies (clones) of your objects",
            "keywords": [
                "clone",
                "copy",
                "duplicate",
                "object",
                "object graph"
            ],
            "time": "2018-06-11T23:09:50+00:00"
        },
        {
            "name": "phar-io/manifest",
            "version": "1.0.3",
            "source": {
                "type": "git",
                "url": "https://github.com/phar-io/manifest.git",
                "reference": "7761fcacf03b4d4f16e7ccb606d4879ca431fcf4"
            },
            "dist": {
                "type": "zip",
                "url": "https://api.github.com/repos/phar-io/manifest/zipball/7761fcacf03b4d4f16e7ccb606d4879ca431fcf4",
                "reference": "7761fcacf03b4d4f16e7ccb606d4879ca431fcf4",
                "shasum": ""
            },
            "require": {
                "ext-dom": "*",
                "ext-phar": "*",
                "phar-io/version": "^2.0",
                "php": "^5.6 || ^7.0"
            },
            "type": "library",
            "extra": {
                "branch-alias": {
                    "dev-master": "1.0.x-dev"
                }
            },
            "autoload": {
                "classmap": [
                    "src/"
                ]
            },
            "notification-url": "https://packagist.org/downloads/",
            "license": [
                "BSD-3-Clause"
            ],
            "authors": [
                {
                    "name": "Arne Blankerts",
                    "email": "arne@blankerts.de",
                    "role": "Developer"
                },
                {
                    "name": "Sebastian Heuer",
                    "email": "sebastian@phpeople.de",
                    "role": "Developer"
                },
                {
                    "name": "Sebastian Bergmann",
                    "email": "sebastian@phpunit.de",
                    "role": "Developer"
                }
            ],
            "description": "Component for reading phar.io manifest information from a PHP Archive (PHAR)",
            "time": "2018-07-08T19:23:20+00:00"
        },
        {
            "name": "phar-io/version",
            "version": "2.0.1",
            "source": {
                "type": "git",
                "url": "https://github.com/phar-io/version.git",
                "reference": "45a2ec53a73c70ce41d55cedef9063630abaf1b6"
            },
            "dist": {
                "type": "zip",
                "url": "https://api.github.com/repos/phar-io/version/zipball/45a2ec53a73c70ce41d55cedef9063630abaf1b6",
                "reference": "45a2ec53a73c70ce41d55cedef9063630abaf1b6",
                "shasum": ""
            },
            "require": {
                "php": "^5.6 || ^7.0"
            },
            "type": "library",
            "autoload": {
                "classmap": [
                    "src/"
                ]
            },
            "notification-url": "https://packagist.org/downloads/",
            "license": [
                "BSD-3-Clause"
            ],
            "authors": [
                {
                    "name": "Arne Blankerts",
                    "email": "arne@blankerts.de",
                    "role": "Developer"
                },
                {
                    "name": "Sebastian Heuer",
                    "email": "sebastian@phpeople.de",
                    "role": "Developer"
                },
                {
                    "name": "Sebastian Bergmann",
                    "email": "sebastian@phpunit.de",
                    "role": "Developer"
                }
            ],
            "description": "Library for handling version information and constraints",
            "time": "2018-07-08T19:19:57+00:00"
        },
        {
            "name": "php-http/client-common",
            "version": "1.7.0",
            "source": {
                "type": "git",
                "url": "https://github.com/php-http/client-common.git",
                "reference": "9accb4a082eb06403747c0ffd444112eda41a0fd"
            },
            "dist": {
                "type": "zip",
                "url": "https://api.github.com/repos/php-http/client-common/zipball/9accb4a082eb06403747c0ffd444112eda41a0fd",
                "reference": "9accb4a082eb06403747c0ffd444112eda41a0fd",
                "shasum": ""
            },
            "require": {
                "php": "^5.4 || ^7.0",
                "php-http/httplug": "^1.1",
                "php-http/message": "^1.6",
                "php-http/message-factory": "^1.0",
                "symfony/options-resolver": "^2.6 || ^3.0 || ^4.0"
            },
            "require-dev": {
                "guzzlehttp/psr7": "^1.4",
                "phpspec/phpspec": "^2.5 || ^3.4 || ^4.2"
            },
            "suggest": {
                "php-http/cache-plugin": "PSR-6 Cache plugin",
                "php-http/logger-plugin": "PSR-3 Logger plugin",
                "php-http/stopwatch-plugin": "Symfony Stopwatch plugin"
            },
            "type": "library",
            "extra": {
                "branch-alias": {
                    "dev-master": "1.7-dev"
                }
            },
            "autoload": {
                "psr-4": {
                    "Http\\Client\\Common\\": "src/"
                }
            },
            "notification-url": "https://packagist.org/downloads/",
            "license": [
                "MIT"
            ],
            "authors": [
                {
                    "name": "Márk Sági-Kazár",
                    "email": "mark.sagikazar@gmail.com"
                }
            ],
            "description": "Common HTTP Client implementations and tools for HTTPlug",
            "homepage": "http://httplug.io",
            "keywords": [
                "client",
                "common",
                "http",
                "httplug"
            ],
            "time": "2017-11-30T11:06:59+00:00"
        },
        {
            "name": "php-http/discovery",
            "version": "1.4.0",
            "source": {
                "type": "git",
                "url": "https://github.com/php-http/discovery.git",
                "reference": "9a6cb24de552bfe1aa9d7d1569e2d49c5b169a33"
            },
            "dist": {
                "type": "zip",
                "url": "https://api.github.com/repos/php-http/discovery/zipball/9a6cb24de552bfe1aa9d7d1569e2d49c5b169a33",
                "reference": "9a6cb24de552bfe1aa9d7d1569e2d49c5b169a33",
                "shasum": ""
            },
            "require": {
                "php": "^5.5 || ^7.0"
            },
            "require-dev": {
                "henrikbjorn/phpspec-code-coverage": "^2.0.2",
                "php-http/httplug": "^1.0",
                "php-http/message-factory": "^1.0",
                "phpspec/phpspec": "^2.4",
                "puli/composer-plugin": "1.0.0-beta10"
            },
            "suggest": {
                "php-http/message": "Allow to use Guzzle, Diactoros or Slim Framework factories",
                "puli/composer-plugin": "Sets up Puli which is recommended for Discovery to work. Check http://docs.php-http.org/en/latest/discovery.html for more details."
            },
            "type": "library",
            "extra": {
                "branch-alias": {
                    "dev-master": "1.3-dev"
                }
            },
            "autoload": {
                "psr-4": {
                    "Http\\Discovery\\": "src/"
                }
            },
            "notification-url": "https://packagist.org/downloads/",
            "license": [
                "MIT"
            ],
            "authors": [
                {
                    "name": "Márk Sági-Kazár",
                    "email": "mark.sagikazar@gmail.com"
                }
            ],
            "description": "Finds installed HTTPlug implementations and PSR-7 message factories",
            "homepage": "http://php-http.org",
            "keywords": [
                "adapter",
                "client",
                "discovery",
                "factory",
                "http",
                "message",
                "psr7"
            ],
            "time": "2018-02-06T10:55:24+00:00"
        },
        {
            "name": "php-http/httplug",
            "version": "v1.1.0",
            "source": {
                "type": "git",
                "url": "https://github.com/php-http/httplug.git",
                "reference": "1c6381726c18579c4ca2ef1ec1498fdae8bdf018"
            },
            "dist": {
                "type": "zip",
                "url": "https://api.github.com/repos/php-http/httplug/zipball/1c6381726c18579c4ca2ef1ec1498fdae8bdf018",
                "reference": "1c6381726c18579c4ca2ef1ec1498fdae8bdf018",
                "shasum": ""
            },
            "require": {
                "php": ">=5.4",
                "php-http/promise": "^1.0",
                "psr/http-message": "^1.0"
            },
            "require-dev": {
                "henrikbjorn/phpspec-code-coverage": "^1.0",
                "phpspec/phpspec": "^2.4"
            },
            "type": "library",
            "extra": {
                "branch-alias": {
                    "dev-master": "1.1-dev"
                }
            },
            "autoload": {
                "psr-4": {
                    "Http\\Client\\": "src/"
                }
            },
            "notification-url": "https://packagist.org/downloads/",
            "license": [
                "MIT"
            ],
            "authors": [
                {
                    "name": "Eric GELOEN",
                    "email": "geloen.eric@gmail.com"
                },
                {
                    "name": "Márk Sági-Kazár",
                    "email": "mark.sagikazar@gmail.com"
                }
            ],
            "description": "HTTPlug, the HTTP client abstraction for PHP",
            "homepage": "http://httplug.io",
            "keywords": [
                "client",
                "http"
            ],
            "time": "2016-08-31T08:30:17+00:00"
        },
        {
            "name": "php-http/message",
            "version": "1.7.0",
            "source": {
                "type": "git",
                "url": "https://github.com/php-http/message.git",
                "reference": "741f2266a202d59c4ed75436671e1b8e6f475ea3"
            },
            "dist": {
                "type": "zip",
                "url": "https://api.github.com/repos/php-http/message/zipball/741f2266a202d59c4ed75436671e1b8e6f475ea3",
                "reference": "741f2266a202d59c4ed75436671e1b8e6f475ea3",
                "shasum": ""
            },
            "require": {
                "clue/stream-filter": "^1.4",
                "php": "^5.4 || ^7.0",
                "php-http/message-factory": "^1.0.2",
                "psr/http-message": "^1.0"
            },
            "provide": {
                "php-http/message-factory-implementation": "1.0"
            },
            "require-dev": {
                "akeneo/phpspec-skip-example-extension": "^1.0",
                "coduo/phpspec-data-provider-extension": "^1.0",
                "ext-zlib": "*",
                "guzzlehttp/psr7": "^1.0",
                "henrikbjorn/phpspec-code-coverage": "^1.0",
                "phpspec/phpspec": "^2.4",
                "slim/slim": "^3.0",
                "zendframework/zend-diactoros": "^1.0"
            },
            "suggest": {
                "ext-zlib": "Used with compressor/decompressor streams",
                "guzzlehttp/psr7": "Used with Guzzle PSR-7 Factories",
                "slim/slim": "Used with Slim Framework PSR-7 implementation",
                "zendframework/zend-diactoros": "Used with Diactoros Factories"
            },
            "type": "library",
            "extra": {
                "branch-alias": {
                    "dev-master": "1.6-dev"
                }
            },
            "autoload": {
                "psr-4": {
                    "Http\\Message\\": "src/"
                },
                "files": [
                    "src/filters.php"
                ]
            },
            "notification-url": "https://packagist.org/downloads/",
            "license": [
                "MIT"
            ],
            "authors": [
                {
                    "name": "Márk Sági-Kazár",
                    "email": "mark.sagikazar@gmail.com"
                }
            ],
            "description": "HTTP Message related tools",
            "homepage": "http://php-http.org",
            "keywords": [
                "http",
                "message",
                "psr-7"
            ],
            "time": "2018-08-15T06:37:30+00:00"
        },
        {
            "name": "php-http/message-factory",
            "version": "v1.0.2",
            "source": {
                "type": "git",
                "url": "https://github.com/php-http/message-factory.git",
                "reference": "a478cb11f66a6ac48d8954216cfed9aa06a501a1"
            },
            "dist": {
                "type": "zip",
                "url": "https://api.github.com/repos/php-http/message-factory/zipball/a478cb11f66a6ac48d8954216cfed9aa06a501a1",
                "reference": "a478cb11f66a6ac48d8954216cfed9aa06a501a1",
                "shasum": ""
            },
            "require": {
                "php": ">=5.4",
                "psr/http-message": "^1.0"
            },
            "type": "library",
            "extra": {
                "branch-alias": {
                    "dev-master": "1.0-dev"
                }
            },
            "autoload": {
                "psr-4": {
                    "Http\\Message\\": "src/"
                }
            },
            "notification-url": "https://packagist.org/downloads/",
            "license": [
                "MIT"
            ],
            "authors": [
                {
                    "name": "Márk Sági-Kazár",
                    "email": "mark.sagikazar@gmail.com"
                }
            ],
            "description": "Factory interfaces for PSR-7 HTTP Message",
            "homepage": "http://php-http.org",
            "keywords": [
                "factory",
                "http",
                "message",
                "stream",
                "uri"
            ],
            "time": "2015-12-19T14:08:53+00:00"
        },
        {
            "name": "php-http/multipart-stream-builder",
            "version": "1.0.0",
            "source": {
                "type": "git",
                "url": "https://github.com/php-http/multipart-stream-builder.git",
                "reference": "1fa3c623fc813a43b39494b2a1612174e36e0fb0"
            },
            "dist": {
                "type": "zip",
                "url": "https://api.github.com/repos/php-http/multipart-stream-builder/zipball/1fa3c623fc813a43b39494b2a1612174e36e0fb0",
                "reference": "1fa3c623fc813a43b39494b2a1612174e36e0fb0",
                "shasum": ""
            },
            "require": {
                "php": "^5.5 || ^7.0",
                "php-http/discovery": "^1.0",
                "php-http/message-factory": "^1.0.2",
                "psr/http-message": "^1.0"
            },
            "require-dev": {
                "php-http/message": "^1.5",
                "phpunit/phpunit": "^4.8 || ^5.4",
                "zendframework/zend-diactoros": "^1.3.5"
            },
            "type": "library",
            "extra": {
                "branch-alias": {
                    "dev-master": "0.3-dev"
                }
            },
            "autoload": {
                "psr-4": {
                    "Http\\Message\\MultipartStream\\": "src/"
                }
            },
            "notification-url": "https://packagist.org/downloads/",
            "license": [
                "MIT"
            ],
            "authors": [
                {
                    "name": "Tobias Nyholm",
                    "email": "tobias.nyholm@gmail.com"
                }
            ],
            "description": "A builder class that help you create a multipart stream",
            "homepage": "http://php-http.org",
            "keywords": [
                "factory",
                "http",
                "message",
                "multipart stream",
                "stream"
            ],
            "time": "2017-05-21T17:45:25+00:00"
        },
        {
            "name": "php-http/promise",
            "version": "v1.0.0",
            "source": {
                "type": "git",
                "url": "https://github.com/php-http/promise.git",
                "reference": "dc494cdc9d7160b9a09bd5573272195242ce7980"
            },
            "dist": {
                "type": "zip",
                "url": "https://api.github.com/repos/php-http/promise/zipball/dc494cdc9d7160b9a09bd5573272195242ce7980",
                "reference": "dc494cdc9d7160b9a09bd5573272195242ce7980",
                "shasum": ""
            },
            "require-dev": {
                "henrikbjorn/phpspec-code-coverage": "^1.0",
                "phpspec/phpspec": "^2.4"
            },
            "type": "library",
            "extra": {
                "branch-alias": {
                    "dev-master": "1.1-dev"
                }
            },
            "autoload": {
                "psr-4": {
                    "Http\\Promise\\": "src/"
                }
            },
            "notification-url": "https://packagist.org/downloads/",
            "license": [
                "MIT"
            ],
            "authors": [
                {
                    "name": "Márk Sági-Kazár",
                    "email": "mark.sagikazar@gmail.com"
                },
                {
                    "name": "Joel Wurtz",
                    "email": "joel.wurtz@gmail.com"
                }
            ],
            "description": "Promise used for asynchronous HTTP requests",
            "homepage": "http://httplug.io",
            "keywords": [
                "promise"
            ],
            "time": "2016-01-26T13:27:02+00:00"
        },
        {
            "name": "php-http/socket-client",
            "version": "v1.4.0",
            "source": {
                "type": "git",
                "url": "https://github.com/php-http/socket-client.git",
                "reference": "26075bf4f98234d41d082a3bdd112a64c4d8699b"
            },
            "dist": {
                "type": "zip",
                "url": "https://api.github.com/repos/php-http/socket-client/zipball/26075bf4f98234d41d082a3bdd112a64c4d8699b",
                "reference": "26075bf4f98234d41d082a3bdd112a64c4d8699b",
                "shasum": ""
            },
            "require": {
                "php": "^5.5 || ^7.0",
                "php-http/discovery": "^1.0",
                "php-http/httplug": "^1.0",
                "php-http/message-factory": "^1.0.2",
                "symfony/options-resolver": "^2.6 || ^3.0 || ^4.0"
            },
            "provide": {
                "php-http/client-implementation": "1.0"
            },
            "require-dev": {
                "guzzlehttp/psr7": "^1.2",
                "php-http/client-common": "^1.0",
                "php-http/client-integration-tests": "^0.6",
                "php-http/message": "^1.0"
            },
            "type": "library",
            "extra": {
                "branch-alias": {
                    "dev-master": "1.1-dev"
                }
            },
            "autoload": {
                "psr-4": {
                    "Http\\Client\\Socket\\": "src/"
                }
            },
            "notification-url": "https://packagist.org/downloads/",
            "license": [
                "MIT"
            ],
            "authors": [
                {
                    "name": "Joel Wurtz",
                    "email": "jwurtz@jolicode.com"
                }
            ],
            "description": "Socket client for PHP-HTTP",
            "time": "2017-11-29T20:46:45+00:00"
        },
        {
            "name": "php-jsonpointer/php-jsonpointer",
            "version": "v3.0.2",
            "source": {
                "type": "git",
                "url": "https://github.com/raphaelstolt/php-jsonpointer.git",
                "reference": "4428f86c6f23846e9faa5a420c4ef14e485b3afb"
            },
            "dist": {
                "type": "zip",
                "url": "https://api.github.com/repos/raphaelstolt/php-jsonpointer/zipball/4428f86c6f23846e9faa5a420c4ef14e485b3afb",
                "reference": "4428f86c6f23846e9faa5a420c4ef14e485b3afb",
                "shasum": ""
            },
            "require": {
                "php": ">=5.4"
            },
            "require-dev": {
                "friendsofphp/php-cs-fixer": "^1.11",
                "phpunit/phpunit": "4.6.*"
            },
            "type": "library",
            "extra": {
                "branch-alias": {
                    "dev-master": "2.0.x-dev"
                }
            },
            "autoload": {
                "psr-0": {
                    "Rs\\Json": "src/"
                }
            },
            "notification-url": "https://packagist.org/downloads/",
            "license": [
                "MIT"
            ],
            "authors": [
                {
                    "name": "Raphael Stolt",
                    "email": "raphael.stolt@gmail.com",
                    "homepage": "http://raphaelstolt.blogspot.com/"
                }
            ],
            "description": "Implementation of JSON Pointer (http://tools.ietf.org/html/rfc6901)",
            "homepage": "https://github.com/raphaelstolt/php-jsonpointer",
            "keywords": [
                "json",
                "json pointer",
                "json traversal"
            ],
            "time": "2016-08-29T08:51:01+00:00"
        },
        {
            "name": "phpdocumentor/reflection-common",
            "version": "1.0.1",
            "source": {
                "type": "git",
                "url": "https://github.com/phpDocumentor/ReflectionCommon.git",
                "reference": "21bdeb5f65d7ebf9f43b1b25d404f87deab5bfb6"
            },
            "dist": {
                "type": "zip",
                "url": "https://api.github.com/repos/phpDocumentor/ReflectionCommon/zipball/21bdeb5f65d7ebf9f43b1b25d404f87deab5bfb6",
                "reference": "21bdeb5f65d7ebf9f43b1b25d404f87deab5bfb6",
                "shasum": ""
            },
            "require": {
                "php": ">=5.5"
            },
            "require-dev": {
                "phpunit/phpunit": "^4.6"
            },
            "type": "library",
            "extra": {
                "branch-alias": {
                    "dev-master": "1.0.x-dev"
                }
            },
            "autoload": {
                "psr-4": {
                    "phpDocumentor\\Reflection\\": [
                        "src"
                    ]
                }
            },
            "notification-url": "https://packagist.org/downloads/",
            "license": [
                "MIT"
            ],
            "authors": [
                {
                    "name": "Jaap van Otterdijk",
                    "email": "opensource@ijaap.nl"
                }
            ],
            "description": "Common reflection classes used by phpdocumentor to reflect the code structure",
            "homepage": "http://www.phpdoc.org",
            "keywords": [
                "FQSEN",
                "phpDocumentor",
                "phpdoc",
                "reflection",
                "static analysis"
            ],
            "time": "2017-09-11T18:02:19+00:00"
        },
        {
            "name": "phpdocumentor/reflection-docblock",
            "version": "4.3.0",
            "source": {
                "type": "git",
                "url": "https://github.com/phpDocumentor/ReflectionDocBlock.git",
                "reference": "94fd0001232e47129dd3504189fa1c7225010d08"
            },
            "dist": {
                "type": "zip",
                "url": "https://api.github.com/repos/phpDocumentor/ReflectionDocBlock/zipball/94fd0001232e47129dd3504189fa1c7225010d08",
                "reference": "94fd0001232e47129dd3504189fa1c7225010d08",
                "shasum": ""
            },
            "require": {
                "php": "^7.0",
                "phpdocumentor/reflection-common": "^1.0.0",
                "phpdocumentor/type-resolver": "^0.4.0",
                "webmozart/assert": "^1.0"
            },
            "require-dev": {
                "doctrine/instantiator": "~1.0.5",
                "mockery/mockery": "^1.0",
                "phpunit/phpunit": "^6.4"
            },
            "type": "library",
            "extra": {
                "branch-alias": {
                    "dev-master": "4.x-dev"
                }
            },
            "autoload": {
                "psr-4": {
                    "phpDocumentor\\Reflection\\": [
                        "src/"
                    ]
                }
            },
            "notification-url": "https://packagist.org/downloads/",
            "license": [
                "MIT"
            ],
            "authors": [
                {
                    "name": "Mike van Riel",
                    "email": "me@mikevanriel.com"
                }
            ],
            "description": "With this component, a library can provide support for annotations via DocBlocks or otherwise retrieve information that is embedded in a DocBlock.",
            "time": "2017-11-30T07:14:17+00:00"
        },
        {
            "name": "phpdocumentor/type-resolver",
            "version": "0.4.0",
            "source": {
                "type": "git",
                "url": "https://github.com/phpDocumentor/TypeResolver.git",
                "reference": "9c977708995954784726e25d0cd1dddf4e65b0f7"
            },
            "dist": {
                "type": "zip",
                "url": "https://api.github.com/repos/phpDocumentor/TypeResolver/zipball/9c977708995954784726e25d0cd1dddf4e65b0f7",
                "reference": "9c977708995954784726e25d0cd1dddf4e65b0f7",
                "shasum": ""
            },
            "require": {
                "php": "^5.5 || ^7.0",
                "phpdocumentor/reflection-common": "^1.0"
            },
            "require-dev": {
                "mockery/mockery": "^0.9.4",
                "phpunit/phpunit": "^5.2||^4.8.24"
            },
            "type": "library",
            "extra": {
                "branch-alias": {
                    "dev-master": "1.0.x-dev"
                }
            },
            "autoload": {
                "psr-4": {
                    "phpDocumentor\\Reflection\\": [
                        "src/"
                    ]
                }
            },
            "notification-url": "https://packagist.org/downloads/",
            "license": [
                "MIT"
            ],
            "authors": [
                {
                    "name": "Mike van Riel",
                    "email": "me@mikevanriel.com"
                }
            ],
            "time": "2017-07-14T14:27:02+00:00"
        },
        {
            "name": "phpspec/prophecy",
            "version": "1.8.0",
            "source": {
                "type": "git",
                "url": "https://github.com/phpspec/prophecy.git",
                "reference": "4ba436b55987b4bf311cb7c6ba82aa528aac0a06"
            },
            "dist": {
                "type": "zip",
                "url": "https://api.github.com/repos/phpspec/prophecy/zipball/4ba436b55987b4bf311cb7c6ba82aa528aac0a06",
                "reference": "4ba436b55987b4bf311cb7c6ba82aa528aac0a06",
                "shasum": ""
            },
            "require": {
                "doctrine/instantiator": "^1.0.2",
                "php": "^5.3|^7.0",
                "phpdocumentor/reflection-docblock": "^2.0|^3.0.2|^4.0",
                "sebastian/comparator": "^1.1|^2.0|^3.0",
                "sebastian/recursion-context": "^1.0|^2.0|^3.0"
            },
            "require-dev": {
                "phpspec/phpspec": "^2.5|^3.2",
                "phpunit/phpunit": "^4.8.35 || ^5.7 || ^6.5 || ^7.1"
            },
            "type": "library",
            "extra": {
                "branch-alias": {
                    "dev-master": "1.8.x-dev"
                }
            },
            "autoload": {
                "psr-0": {
                    "Prophecy\\": "src/"
                }
            },
            "notification-url": "https://packagist.org/downloads/",
            "license": [
                "MIT"
            ],
            "authors": [
                {
                    "name": "Konstantin Kudryashov",
                    "email": "ever.zet@gmail.com",
                    "homepage": "http://everzet.com"
                },
                {
                    "name": "Marcello Duarte",
                    "email": "marcello.duarte@gmail.com"
                }
            ],
            "description": "Highly opinionated mocking framework for PHP 5.3+",
            "homepage": "https://github.com/phpspec/prophecy",
            "keywords": [
                "Double",
                "Dummy",
                "fake",
                "mock",
                "spy",
                "stub"
            ],
            "time": "2018-08-05T17:53:17+00:00"
        },
        {
            "name": "phpunit/php-code-coverage",
            "version": "6.0.7",
            "source": {
                "type": "git",
                "url": "https://github.com/sebastianbergmann/php-code-coverage.git",
                "reference": "865662550c384bc1db7e51d29aeda1c2c161d69a"
            },
            "dist": {
                "type": "zip",
                "url": "https://api.github.com/repos/sebastianbergmann/php-code-coverage/zipball/865662550c384bc1db7e51d29aeda1c2c161d69a",
                "reference": "865662550c384bc1db7e51d29aeda1c2c161d69a",
                "shasum": ""
            },
            "require": {
                "ext-dom": "*",
                "ext-xmlwriter": "*",
                "php": "^7.1",
                "phpunit/php-file-iterator": "^2.0",
                "phpunit/php-text-template": "^1.2.1",
                "phpunit/php-token-stream": "^3.0",
                "sebastian/code-unit-reverse-lookup": "^1.0.1",
                "sebastian/environment": "^3.1",
                "sebastian/version": "^2.0.1",
                "theseer/tokenizer": "^1.1"
            },
            "require-dev": {
                "phpunit/phpunit": "^7.0"
            },
            "suggest": {
                "ext-xdebug": "^2.6.0"
            },
            "type": "library",
            "extra": {
                "branch-alias": {
                    "dev-master": "6.0-dev"
                }
            },
            "autoload": {
                "classmap": [
                    "src/"
                ]
            },
            "notification-url": "https://packagist.org/downloads/",
            "license": [
                "BSD-3-Clause"
            ],
            "authors": [
                {
                    "name": "Sebastian Bergmann",
                    "email": "sebastian@phpunit.de",
                    "role": "lead"
                }
            ],
            "description": "Library that provides collection, processing, and rendering functionality for PHP code coverage information.",
            "homepage": "https://github.com/sebastianbergmann/php-code-coverage",
            "keywords": [
                "coverage",
                "testing",
                "xunit"
            ],
            "time": "2018-06-01T07:51:50+00:00"
        },
        {
            "name": "phpunit/php-file-iterator",
            "version": "2.0.1",
            "source": {
                "type": "git",
                "url": "https://github.com/sebastianbergmann/php-file-iterator.git",
                "reference": "cecbc684605bb0cc288828eb5d65d93d5c676d3c"
            },
            "dist": {
                "type": "zip",
                "url": "https://api.github.com/repos/sebastianbergmann/php-file-iterator/zipball/cecbc684605bb0cc288828eb5d65d93d5c676d3c",
                "reference": "cecbc684605bb0cc288828eb5d65d93d5c676d3c",
                "shasum": ""
            },
            "require": {
                "php": "^7.1"
            },
            "type": "library",
            "extra": {
                "branch-alias": {
                    "dev-master": "2.0.x-dev"
                }
            },
            "autoload": {
                "classmap": [
                    "src/"
                ]
            },
            "notification-url": "https://packagist.org/downloads/",
            "license": [
                "BSD-3-Clause"
            ],
            "authors": [
                {
                    "name": "Sebastian Bergmann",
                    "email": "sebastian@phpunit.de",
                    "role": "lead"
                }
            ],
            "description": "FilterIterator implementation that filters files based on a list of suffixes.",
            "homepage": "https://github.com/sebastianbergmann/php-file-iterator/",
            "keywords": [
                "filesystem",
                "iterator"
            ],
            "time": "2018-06-11T11:44:00+00:00"
        },
        {
            "name": "phpunit/php-text-template",
            "version": "1.2.1",
            "source": {
                "type": "git",
                "url": "https://github.com/sebastianbergmann/php-text-template.git",
                "reference": "31f8b717e51d9a2afca6c9f046f5d69fc27c8686"
            },
            "dist": {
                "type": "zip",
                "url": "https://api.github.com/repos/sebastianbergmann/php-text-template/zipball/31f8b717e51d9a2afca6c9f046f5d69fc27c8686",
                "reference": "31f8b717e51d9a2afca6c9f046f5d69fc27c8686",
                "shasum": ""
            },
            "require": {
                "php": ">=5.3.3"
            },
            "type": "library",
            "autoload": {
                "classmap": [
                    "src/"
                ]
            },
            "notification-url": "https://packagist.org/downloads/",
            "license": [
                "BSD-3-Clause"
            ],
            "authors": [
                {
                    "name": "Sebastian Bergmann",
                    "email": "sebastian@phpunit.de",
                    "role": "lead"
                }
            ],
            "description": "Simple template engine.",
            "homepage": "https://github.com/sebastianbergmann/php-text-template/",
            "keywords": [
                "template"
            ],
            "time": "2015-06-21T13:50:34+00:00"
        },
        {
            "name": "phpunit/php-timer",
            "version": "2.0.0",
            "source": {
                "type": "git",
                "url": "https://github.com/sebastianbergmann/php-timer.git",
                "reference": "8b8454ea6958c3dee38453d3bd571e023108c91f"
            },
            "dist": {
                "type": "zip",
                "url": "https://api.github.com/repos/sebastianbergmann/php-timer/zipball/8b8454ea6958c3dee38453d3bd571e023108c91f",
                "reference": "8b8454ea6958c3dee38453d3bd571e023108c91f",
                "shasum": ""
            },
            "require": {
                "php": "^7.1"
            },
            "require-dev": {
                "phpunit/phpunit": "^7.0"
            },
            "type": "library",
            "extra": {
                "branch-alias": {
                    "dev-master": "2.0-dev"
                }
            },
            "autoload": {
                "classmap": [
                    "src/"
                ]
            },
            "notification-url": "https://packagist.org/downloads/",
            "license": [
                "BSD-3-Clause"
            ],
            "authors": [
                {
                    "name": "Sebastian Bergmann",
                    "email": "sebastian@phpunit.de",
                    "role": "lead"
                }
            ],
            "description": "Utility class for timing",
            "homepage": "https://github.com/sebastianbergmann/php-timer/",
            "keywords": [
                "timer"
            ],
            "time": "2018-02-01T13:07:23+00:00"
        },
        {
            "name": "phpunit/php-token-stream",
            "version": "3.0.0",
            "source": {
                "type": "git",
                "url": "https://github.com/sebastianbergmann/php-token-stream.git",
                "reference": "21ad88bbba7c3d93530d93994e0a33cd45f02ace"
            },
            "dist": {
                "type": "zip",
                "url": "https://api.github.com/repos/sebastianbergmann/php-token-stream/zipball/21ad88bbba7c3d93530d93994e0a33cd45f02ace",
                "reference": "21ad88bbba7c3d93530d93994e0a33cd45f02ace",
                "shasum": ""
            },
            "require": {
                "ext-tokenizer": "*",
                "php": "^7.1"
            },
            "require-dev": {
                "phpunit/phpunit": "^7.0"
            },
            "type": "library",
            "extra": {
                "branch-alias": {
                    "dev-master": "3.0-dev"
                }
            },
            "autoload": {
                "classmap": [
                    "src/"
                ]
            },
            "notification-url": "https://packagist.org/downloads/",
            "license": [
                "BSD-3-Clause"
            ],
            "authors": [
                {
                    "name": "Sebastian Bergmann",
                    "email": "sebastian@phpunit.de"
                }
            ],
            "description": "Wrapper around PHP's tokenizer extension.",
            "homepage": "https://github.com/sebastianbergmann/php-token-stream/",
            "keywords": [
                "tokenizer"
            ],
            "time": "2018-02-01T13:16:43+00:00"
        },
        {
            "name": "phpunit/phpunit",
<<<<<<< HEAD
            "version": "7.3.1",
            "source": {
                "type": "git",
                "url": "https://github.com/sebastianbergmann/phpunit.git",
                "reference": "f9b14c17860eccb440a0352a117a81eb754cff5a"
            },
            "dist": {
                "type": "zip",
                "url": "https://api.github.com/repos/sebastianbergmann/phpunit/zipball/f9b14c17860eccb440a0352a117a81eb754cff5a",
                "reference": "f9b14c17860eccb440a0352a117a81eb754cff5a",
=======
            "version": "7.3.2",
            "source": {
                "type": "git",
                "url": "https://github.com/sebastianbergmann/phpunit.git",
                "reference": "34705f81bddc3f505b9599a2ef96e2b4315ba9b8"
            },
            "dist": {
                "type": "zip",
                "url": "https://api.github.com/repos/sebastianbergmann/phpunit/zipball/34705f81bddc3f505b9599a2ef96e2b4315ba9b8",
                "reference": "34705f81bddc3f505b9599a2ef96e2b4315ba9b8",
>>>>>>> a28f412e
                "shasum": ""
            },
            "require": {
                "doctrine/instantiator": "^1.1",
                "ext-dom": "*",
                "ext-json": "*",
                "ext-libxml": "*",
                "ext-mbstring": "*",
                "ext-xml": "*",
                "myclabs/deep-copy": "^1.7",
                "phar-io/manifest": "^1.0.2",
                "phar-io/version": "^2.0",
                "php": "^7.1",
                "phpspec/prophecy": "^1.7",
                "phpunit/php-code-coverage": "^6.0.7",
                "phpunit/php-file-iterator": "^2.0.1",
                "phpunit/php-text-template": "^1.2.1",
                "phpunit/php-timer": "^2.0",
                "sebastian/comparator": "^3.0",
                "sebastian/diff": "^3.0",
                "sebastian/environment": "^3.1",
                "sebastian/exporter": "^3.1",
                "sebastian/global-state": "^2.0",
                "sebastian/object-enumerator": "^3.0.3",
                "sebastian/resource-operations": "^1.0",
                "sebastian/version": "^2.0.1"
            },
            "conflict": {
                "phpunit/phpunit-mock-objects": "*"
            },
            "require-dev": {
                "ext-pdo": "*"
            },
            "suggest": {
                "ext-soap": "*",
                "ext-xdebug": "*",
                "phpunit/php-invoker": "^2.0"
            },
            "bin": [
                "phpunit"
            ],
            "type": "library",
            "extra": {
                "branch-alias": {
                    "dev-master": "7.3-dev"
                }
            },
            "autoload": {
                "classmap": [
                    "src/"
                ]
            },
            "notification-url": "https://packagist.org/downloads/",
            "license": [
                "BSD-3-Clause"
            ],
            "authors": [
                {
                    "name": "Sebastian Bergmann",
                    "email": "sebastian@phpunit.de",
                    "role": "lead"
                }
            ],
            "description": "The PHP Unit Testing framework.",
            "homepage": "https://phpunit.de/",
            "keywords": [
                "phpunit",
                "testing",
                "xunit"
            ],
<<<<<<< HEAD
            "time": "2018-08-07T06:44:28+00:00"
=======
            "time": "2018-08-22T06:39:21+00:00"
>>>>>>> a28f412e
        },
        {
            "name": "psr/http-message",
            "version": "1.0.1",
            "source": {
                "type": "git",
                "url": "https://github.com/php-fig/http-message.git",
                "reference": "f6561bf28d520154e4b0ec72be95418abe6d9363"
            },
            "dist": {
                "type": "zip",
                "url": "https://api.github.com/repos/php-fig/http-message/zipball/f6561bf28d520154e4b0ec72be95418abe6d9363",
                "reference": "f6561bf28d520154e4b0ec72be95418abe6d9363",
                "shasum": ""
            },
            "require": {
                "php": ">=5.3.0"
            },
            "type": "library",
            "extra": {
                "branch-alias": {
                    "dev-master": "1.0.x-dev"
                }
            },
            "autoload": {
                "psr-4": {
                    "Psr\\Http\\Message\\": "src/"
                }
            },
            "notification-url": "https://packagist.org/downloads/",
            "license": [
                "MIT"
            ],
            "authors": [
                {
                    "name": "PHP-FIG",
                    "homepage": "http://www.php-fig.org/"
                }
            ],
            "description": "Common interface for HTTP messages",
            "homepage": "https://github.com/php-fig/http-message",
            "keywords": [
                "http",
                "http-message",
                "psr",
                "psr-7",
                "request",
                "response"
            ],
            "time": "2016-08-06T14:39:51+00:00"
        },
        {
            "name": "psr/log",
            "version": "1.0.2",
            "source": {
                "type": "git",
                "url": "https://github.com/php-fig/log.git",
                "reference": "4ebe3a8bf773a19edfe0a84b6585ba3d401b724d"
            },
            "dist": {
                "type": "zip",
                "url": "https://api.github.com/repos/php-fig/log/zipball/4ebe3a8bf773a19edfe0a84b6585ba3d401b724d",
                "reference": "4ebe3a8bf773a19edfe0a84b6585ba3d401b724d",
                "shasum": ""
            },
            "require": {
                "php": ">=5.3.0"
            },
            "type": "library",
            "extra": {
                "branch-alias": {
                    "dev-master": "1.0.x-dev"
                }
            },
            "autoload": {
                "psr-4": {
                    "Psr\\Log\\": "Psr/Log/"
                }
            },
            "notification-url": "https://packagist.org/downloads/",
            "license": [
                "MIT"
            ],
            "authors": [
                {
                    "name": "PHP-FIG",
                    "homepage": "http://www.php-fig.org/"
                }
            ],
            "description": "Common interface for logging libraries",
            "homepage": "https://github.com/php-fig/log",
            "keywords": [
                "log",
                "psr",
                "psr-3"
            ],
            "time": "2016-10-10T12:19:37+00:00"
        },
        {
            "name": "rmccue/requests",
            "version": "v1.7.0",
            "source": {
                "type": "git",
                "url": "https://github.com/rmccue/Requests.git",
                "reference": "87932f52ffad70504d93f04f15690cf16a089546"
            },
            "dist": {
                "type": "zip",
                "url": "https://api.github.com/repos/rmccue/Requests/zipball/87932f52ffad70504d93f04f15690cf16a089546",
                "reference": "87932f52ffad70504d93f04f15690cf16a089546",
                "shasum": ""
            },
            "require": {
                "php": ">=5.2"
            },
            "require-dev": {
                "requests/test-server": "dev-master"
            },
            "type": "library",
            "autoload": {
                "psr-0": {
                    "Requests": "library/"
                }
            },
            "notification-url": "https://packagist.org/downloads/",
            "license": [
                "ISC"
            ],
            "authors": [
                {
                    "name": "Ryan McCue",
                    "homepage": "http://ryanmccue.info"
                }
            ],
            "description": "A HTTP library written in PHP, for human beings.",
            "homepage": "http://github.com/rmccue/Requests",
            "keywords": [
                "curl",
                "fsockopen",
                "http",
                "idna",
                "ipv6",
                "iri",
                "sockets"
            ],
            "time": "2016-10-13T00:11:37+00:00"
        },
        {
            "name": "sebastian/code-unit-reverse-lookup",
            "version": "1.0.1",
            "source": {
                "type": "git",
                "url": "https://github.com/sebastianbergmann/code-unit-reverse-lookup.git",
                "reference": "4419fcdb5eabb9caa61a27c7a1db532a6b55dd18"
            },
            "dist": {
                "type": "zip",
                "url": "https://api.github.com/repos/sebastianbergmann/code-unit-reverse-lookup/zipball/4419fcdb5eabb9caa61a27c7a1db532a6b55dd18",
                "reference": "4419fcdb5eabb9caa61a27c7a1db532a6b55dd18",
                "shasum": ""
            },
            "require": {
                "php": "^5.6 || ^7.0"
            },
            "require-dev": {
                "phpunit/phpunit": "^5.7 || ^6.0"
            },
            "type": "library",
            "extra": {
                "branch-alias": {
                    "dev-master": "1.0.x-dev"
                }
            },
            "autoload": {
                "classmap": [
                    "src/"
                ]
            },
            "notification-url": "https://packagist.org/downloads/",
            "license": [
                "BSD-3-Clause"
            ],
            "authors": [
                {
                    "name": "Sebastian Bergmann",
                    "email": "sebastian@phpunit.de"
                }
            ],
            "description": "Looks up which function or method a line of code belongs to",
            "homepage": "https://github.com/sebastianbergmann/code-unit-reverse-lookup/",
            "time": "2017-03-04T06:30:41+00:00"
        },
        {
            "name": "sebastian/comparator",
            "version": "3.0.2",
            "source": {
                "type": "git",
                "url": "https://github.com/sebastianbergmann/comparator.git",
                "reference": "5de4fc177adf9bce8df98d8d141a7559d7ccf6da"
            },
            "dist": {
                "type": "zip",
                "url": "https://api.github.com/repos/sebastianbergmann/comparator/zipball/5de4fc177adf9bce8df98d8d141a7559d7ccf6da",
                "reference": "5de4fc177adf9bce8df98d8d141a7559d7ccf6da",
                "shasum": ""
            },
            "require": {
                "php": "^7.1",
                "sebastian/diff": "^3.0",
                "sebastian/exporter": "^3.1"
            },
            "require-dev": {
                "phpunit/phpunit": "^7.1"
            },
            "type": "library",
            "extra": {
                "branch-alias": {
                    "dev-master": "3.0-dev"
                }
            },
            "autoload": {
                "classmap": [
                    "src/"
                ]
            },
            "notification-url": "https://packagist.org/downloads/",
            "license": [
                "BSD-3-Clause"
            ],
            "authors": [
                {
                    "name": "Jeff Welch",
                    "email": "whatthejeff@gmail.com"
                },
                {
                    "name": "Volker Dusch",
                    "email": "github@wallbash.com"
                },
                {
                    "name": "Bernhard Schussek",
                    "email": "bschussek@2bepublished.at"
                },
                {
                    "name": "Sebastian Bergmann",
                    "email": "sebastian@phpunit.de"
                }
            ],
            "description": "Provides the functionality to compare PHP values for equality",
            "homepage": "https://github.com/sebastianbergmann/comparator",
            "keywords": [
                "comparator",
                "compare",
                "equality"
            ],
            "time": "2018-07-12T15:12:46+00:00"
        },
        {
            "name": "sebastian/diff",
            "version": "3.0.1",
            "source": {
                "type": "git",
                "url": "https://github.com/sebastianbergmann/diff.git",
                "reference": "366541b989927187c4ca70490a35615d3fef2dce"
            },
            "dist": {
                "type": "zip",
                "url": "https://api.github.com/repos/sebastianbergmann/diff/zipball/366541b989927187c4ca70490a35615d3fef2dce",
                "reference": "366541b989927187c4ca70490a35615d3fef2dce",
                "shasum": ""
            },
            "require": {
                "php": "^7.1"
            },
            "require-dev": {
                "phpunit/phpunit": "^7.0",
                "symfony/process": "^2 || ^3.3 || ^4"
            },
            "type": "library",
            "extra": {
                "branch-alias": {
                    "dev-master": "3.0-dev"
                }
            },
            "autoload": {
                "classmap": [
                    "src/"
                ]
            },
            "notification-url": "https://packagist.org/downloads/",
            "license": [
                "BSD-3-Clause"
            ],
            "authors": [
                {
                    "name": "Kore Nordmann",
                    "email": "mail@kore-nordmann.de"
                },
                {
                    "name": "Sebastian Bergmann",
                    "email": "sebastian@phpunit.de"
                }
            ],
            "description": "Diff implementation",
            "homepage": "https://github.com/sebastianbergmann/diff",
            "keywords": [
                "diff",
                "udiff",
                "unidiff",
                "unified diff"
            ],
            "time": "2018-06-10T07:54:39+00:00"
        },
        {
            "name": "sebastian/environment",
            "version": "3.1.0",
            "source": {
                "type": "git",
                "url": "https://github.com/sebastianbergmann/environment.git",
                "reference": "cd0871b3975fb7fc44d11314fd1ee20925fce4f5"
            },
            "dist": {
                "type": "zip",
                "url": "https://api.github.com/repos/sebastianbergmann/environment/zipball/cd0871b3975fb7fc44d11314fd1ee20925fce4f5",
                "reference": "cd0871b3975fb7fc44d11314fd1ee20925fce4f5",
                "shasum": ""
            },
            "require": {
                "php": "^7.0"
            },
            "require-dev": {
                "phpunit/phpunit": "^6.1"
            },
            "type": "library",
            "extra": {
                "branch-alias": {
                    "dev-master": "3.1.x-dev"
                }
            },
            "autoload": {
                "classmap": [
                    "src/"
                ]
            },
            "notification-url": "https://packagist.org/downloads/",
            "license": [
                "BSD-3-Clause"
            ],
            "authors": [
                {
                    "name": "Sebastian Bergmann",
                    "email": "sebastian@phpunit.de"
                }
            ],
            "description": "Provides functionality to handle HHVM/PHP environments",
            "homepage": "http://www.github.com/sebastianbergmann/environment",
            "keywords": [
                "Xdebug",
                "environment",
                "hhvm"
            ],
            "time": "2017-07-01T08:51:00+00:00"
        },
        {
            "name": "sebastian/exporter",
            "version": "3.1.0",
            "source": {
                "type": "git",
                "url": "https://github.com/sebastianbergmann/exporter.git",
                "reference": "234199f4528de6d12aaa58b612e98f7d36adb937"
            },
            "dist": {
                "type": "zip",
                "url": "https://api.github.com/repos/sebastianbergmann/exporter/zipball/234199f4528de6d12aaa58b612e98f7d36adb937",
                "reference": "234199f4528de6d12aaa58b612e98f7d36adb937",
                "shasum": ""
            },
            "require": {
                "php": "^7.0",
                "sebastian/recursion-context": "^3.0"
            },
            "require-dev": {
                "ext-mbstring": "*",
                "phpunit/phpunit": "^6.0"
            },
            "type": "library",
            "extra": {
                "branch-alias": {
                    "dev-master": "3.1.x-dev"
                }
            },
            "autoload": {
                "classmap": [
                    "src/"
                ]
            },
            "notification-url": "https://packagist.org/downloads/",
            "license": [
                "BSD-3-Clause"
            ],
            "authors": [
                {
                    "name": "Jeff Welch",
                    "email": "whatthejeff@gmail.com"
                },
                {
                    "name": "Volker Dusch",
                    "email": "github@wallbash.com"
                },
                {
                    "name": "Bernhard Schussek",
                    "email": "bschussek@2bepublished.at"
                },
                {
                    "name": "Sebastian Bergmann",
                    "email": "sebastian@phpunit.de"
                },
                {
                    "name": "Adam Harvey",
                    "email": "aharvey@php.net"
                }
            ],
            "description": "Provides the functionality to export PHP variables for visualization",
            "homepage": "http://www.github.com/sebastianbergmann/exporter",
            "keywords": [
                "export",
                "exporter"
            ],
            "time": "2017-04-03T13:19:02+00:00"
        },
        {
            "name": "sebastian/global-state",
            "version": "2.0.0",
            "source": {
                "type": "git",
                "url": "https://github.com/sebastianbergmann/global-state.git",
                "reference": "e8ba02eed7bbbb9e59e43dedd3dddeff4a56b0c4"
            },
            "dist": {
                "type": "zip",
                "url": "https://api.github.com/repos/sebastianbergmann/global-state/zipball/e8ba02eed7bbbb9e59e43dedd3dddeff4a56b0c4",
                "reference": "e8ba02eed7bbbb9e59e43dedd3dddeff4a56b0c4",
                "shasum": ""
            },
            "require": {
                "php": "^7.0"
            },
            "require-dev": {
                "phpunit/phpunit": "^6.0"
            },
            "suggest": {
                "ext-uopz": "*"
            },
            "type": "library",
            "extra": {
                "branch-alias": {
                    "dev-master": "2.0-dev"
                }
            },
            "autoload": {
                "classmap": [
                    "src/"
                ]
            },
            "notification-url": "https://packagist.org/downloads/",
            "license": [
                "BSD-3-Clause"
            ],
            "authors": [
                {
                    "name": "Sebastian Bergmann",
                    "email": "sebastian@phpunit.de"
                }
            ],
            "description": "Snapshotting of global state",
            "homepage": "http://www.github.com/sebastianbergmann/global-state",
            "keywords": [
                "global state"
            ],
            "time": "2017-04-27T15:39:26+00:00"
        },
        {
            "name": "sebastian/object-enumerator",
            "version": "3.0.3",
            "source": {
                "type": "git",
                "url": "https://github.com/sebastianbergmann/object-enumerator.git",
                "reference": "7cfd9e65d11ffb5af41198476395774d4c8a84c5"
            },
            "dist": {
                "type": "zip",
                "url": "https://api.github.com/repos/sebastianbergmann/object-enumerator/zipball/7cfd9e65d11ffb5af41198476395774d4c8a84c5",
                "reference": "7cfd9e65d11ffb5af41198476395774d4c8a84c5",
                "shasum": ""
            },
            "require": {
                "php": "^7.0",
                "sebastian/object-reflector": "^1.1.1",
                "sebastian/recursion-context": "^3.0"
            },
            "require-dev": {
                "phpunit/phpunit": "^6.0"
            },
            "type": "library",
            "extra": {
                "branch-alias": {
                    "dev-master": "3.0.x-dev"
                }
            },
            "autoload": {
                "classmap": [
                    "src/"
                ]
            },
            "notification-url": "https://packagist.org/downloads/",
            "license": [
                "BSD-3-Clause"
            ],
            "authors": [
                {
                    "name": "Sebastian Bergmann",
                    "email": "sebastian@phpunit.de"
                }
            ],
            "description": "Traverses array structures and object graphs to enumerate all referenced objects",
            "homepage": "https://github.com/sebastianbergmann/object-enumerator/",
            "time": "2017-08-03T12:35:26+00:00"
        },
        {
            "name": "sebastian/object-reflector",
            "version": "1.1.1",
            "source": {
                "type": "git",
                "url": "https://github.com/sebastianbergmann/object-reflector.git",
                "reference": "773f97c67f28de00d397be301821b06708fca0be"
            },
            "dist": {
                "type": "zip",
                "url": "https://api.github.com/repos/sebastianbergmann/object-reflector/zipball/773f97c67f28de00d397be301821b06708fca0be",
                "reference": "773f97c67f28de00d397be301821b06708fca0be",
                "shasum": ""
            },
            "require": {
                "php": "^7.0"
            },
            "require-dev": {
                "phpunit/phpunit": "^6.0"
            },
            "type": "library",
            "extra": {
                "branch-alias": {
                    "dev-master": "1.1-dev"
                }
            },
            "autoload": {
                "classmap": [
                    "src/"
                ]
            },
            "notification-url": "https://packagist.org/downloads/",
            "license": [
                "BSD-3-Clause"
            ],
            "authors": [
                {
                    "name": "Sebastian Bergmann",
                    "email": "sebastian@phpunit.de"
                }
            ],
            "description": "Allows reflection of object attributes, including inherited and non-public ones",
            "homepage": "https://github.com/sebastianbergmann/object-reflector/",
            "time": "2017-03-29T09:07:27+00:00"
        },
        {
            "name": "sebastian/recursion-context",
            "version": "3.0.0",
            "source": {
                "type": "git",
                "url": "https://github.com/sebastianbergmann/recursion-context.git",
                "reference": "5b0cd723502bac3b006cbf3dbf7a1e3fcefe4fa8"
            },
            "dist": {
                "type": "zip",
                "url": "https://api.github.com/repos/sebastianbergmann/recursion-context/zipball/5b0cd723502bac3b006cbf3dbf7a1e3fcefe4fa8",
                "reference": "5b0cd723502bac3b006cbf3dbf7a1e3fcefe4fa8",
                "shasum": ""
            },
            "require": {
                "php": "^7.0"
            },
            "require-dev": {
                "phpunit/phpunit": "^6.0"
            },
            "type": "library",
            "extra": {
                "branch-alias": {
                    "dev-master": "3.0.x-dev"
                }
            },
            "autoload": {
                "classmap": [
                    "src/"
                ]
            },
            "notification-url": "https://packagist.org/downloads/",
            "license": [
                "BSD-3-Clause"
            ],
            "authors": [
                {
                    "name": "Jeff Welch",
                    "email": "whatthejeff@gmail.com"
                },
                {
                    "name": "Sebastian Bergmann",
                    "email": "sebastian@phpunit.de"
                },
                {
                    "name": "Adam Harvey",
                    "email": "aharvey@php.net"
                }
            ],
            "description": "Provides functionality to recursively process PHP variables",
            "homepage": "http://www.github.com/sebastianbergmann/recursion-context",
            "time": "2017-03-03T06:23:57+00:00"
        },
        {
            "name": "sebastian/resource-operations",
            "version": "1.0.0",
            "source": {
                "type": "git",
                "url": "https://github.com/sebastianbergmann/resource-operations.git",
                "reference": "ce990bb21759f94aeafd30209e8cfcdfa8bc3f52"
            },
            "dist": {
                "type": "zip",
                "url": "https://api.github.com/repos/sebastianbergmann/resource-operations/zipball/ce990bb21759f94aeafd30209e8cfcdfa8bc3f52",
                "reference": "ce990bb21759f94aeafd30209e8cfcdfa8bc3f52",
                "shasum": ""
            },
            "require": {
                "php": ">=5.6.0"
            },
            "type": "library",
            "extra": {
                "branch-alias": {
                    "dev-master": "1.0.x-dev"
                }
            },
            "autoload": {
                "classmap": [
                    "src/"
                ]
            },
            "notification-url": "https://packagist.org/downloads/",
            "license": [
                "BSD-3-Clause"
            ],
            "authors": [
                {
                    "name": "Sebastian Bergmann",
                    "email": "sebastian@phpunit.de"
                }
            ],
            "description": "Provides a list of PHP built-in functions that operate on resources",
            "homepage": "https://www.github.com/sebastianbergmann/resource-operations",
            "time": "2015-07-28T20:34:47+00:00"
        },
        {
            "name": "sebastian/version",
            "version": "2.0.1",
            "source": {
                "type": "git",
                "url": "https://github.com/sebastianbergmann/version.git",
                "reference": "99732be0ddb3361e16ad77b68ba41efc8e979019"
            },
            "dist": {
                "type": "zip",
                "url": "https://api.github.com/repos/sebastianbergmann/version/zipball/99732be0ddb3361e16ad77b68ba41efc8e979019",
                "reference": "99732be0ddb3361e16ad77b68ba41efc8e979019",
                "shasum": ""
            },
            "require": {
                "php": ">=5.6"
            },
            "type": "library",
            "extra": {
                "branch-alias": {
                    "dev-master": "2.0.x-dev"
                }
            },
            "autoload": {
                "classmap": [
                    "src/"
                ]
            },
            "notification-url": "https://packagist.org/downloads/",
            "license": [
                "BSD-3-Clause"
            ],
            "authors": [
                {
                    "name": "Sebastian Bergmann",
                    "email": "sebastian@phpunit.de",
                    "role": "lead"
                }
            ],
            "description": "Library that helps with managing the version number of Git-hosted PHP projects",
            "homepage": "https://github.com/sebastianbergmann/version",
            "time": "2016-10-03T07:35:21+00:00"
        },
        {
            "name": "symfony/console",
            "version": "v3.4.14",
            "source": {
                "type": "git",
                "url": "https://github.com/symfony/console.git",
                "reference": "6b217594552b9323bcdcfc14f8a0ce126e84cd73"
            },
            "dist": {
                "type": "zip",
                "url": "https://api.github.com/repos/symfony/console/zipball/6b217594552b9323bcdcfc14f8a0ce126e84cd73",
                "reference": "6b217594552b9323bcdcfc14f8a0ce126e84cd73",
                "shasum": ""
            },
            "require": {
                "php": "^5.5.9|>=7.0.8",
                "symfony/debug": "~2.8|~3.0|~4.0",
                "symfony/polyfill-mbstring": "~1.0"
            },
            "conflict": {
                "symfony/dependency-injection": "<3.4",
                "symfony/process": "<3.3"
            },
            "require-dev": {
                "psr/log": "~1.0",
                "symfony/config": "~3.3|~4.0",
                "symfony/dependency-injection": "~3.4|~4.0",
                "symfony/event-dispatcher": "~2.8|~3.0|~4.0",
                "symfony/lock": "~3.4|~4.0",
                "symfony/process": "~3.3|~4.0"
            },
            "suggest": {
                "psr/log-implementation": "For using the console logger",
                "symfony/event-dispatcher": "",
                "symfony/lock": "",
                "symfony/process": ""
            },
            "type": "library",
            "extra": {
                "branch-alias": {
                    "dev-master": "3.4-dev"
                }
            },
            "autoload": {
                "psr-4": {
                    "Symfony\\Component\\Console\\": ""
                },
                "exclude-from-classmap": [
                    "/Tests/"
                ]
            },
            "notification-url": "https://packagist.org/downloads/",
            "license": [
                "MIT"
            ],
            "authors": [
                {
                    "name": "Fabien Potencier",
                    "email": "fabien@symfony.com"
                },
                {
                    "name": "Symfony Community",
                    "homepage": "https://symfony.com/contributors"
                }
            ],
            "description": "Symfony Console Component",
            "homepage": "https://symfony.com",
            "time": "2018-07-26T11:19:56+00:00"
        },
        {
            "name": "symfony/debug",
            "version": "v4.1.3",
            "source": {
                "type": "git",
                "url": "https://github.com/symfony/debug.git",
                "reference": "9316545571f079c4dd183e674721d9dc783ce196"
            },
            "dist": {
                "type": "zip",
                "url": "https://api.github.com/repos/symfony/debug/zipball/9316545571f079c4dd183e674721d9dc783ce196",
                "reference": "9316545571f079c4dd183e674721d9dc783ce196",
                "shasum": ""
            },
            "require": {
                "php": "^7.1.3",
                "psr/log": "~1.0"
            },
            "conflict": {
                "symfony/http-kernel": "<3.4"
            },
            "require-dev": {
                "symfony/http-kernel": "~3.4|~4.0"
            },
            "type": "library",
            "extra": {
                "branch-alias": {
                    "dev-master": "4.1-dev"
                }
            },
            "autoload": {
                "psr-4": {
                    "Symfony\\Component\\Debug\\": ""
                },
                "exclude-from-classmap": [
                    "/Tests/"
                ]
            },
            "notification-url": "https://packagist.org/downloads/",
            "license": [
                "MIT"
            ],
            "authors": [
                {
                    "name": "Fabien Potencier",
                    "email": "fabien@symfony.com"
                },
                {
                    "name": "Symfony Community",
                    "homepage": "https://symfony.com/contributors"
                }
            ],
            "description": "Symfony Debug Component",
            "homepage": "https://symfony.com",
            "time": "2018-07-26T11:24:31+00:00"
        },
        {
            "name": "symfony/event-dispatcher",
            "version": "v2.8.44",
            "source": {
                "type": "git",
                "url": "https://github.com/symfony/event-dispatcher.git",
                "reference": "84ae343f39947aa084426ed1138bb96bf94d1f12"
            },
            "dist": {
                "type": "zip",
                "url": "https://api.github.com/repos/symfony/event-dispatcher/zipball/84ae343f39947aa084426ed1138bb96bf94d1f12",
                "reference": "84ae343f39947aa084426ed1138bb96bf94d1f12",
                "shasum": ""
            },
            "require": {
                "php": ">=5.3.9"
            },
            "require-dev": {
                "psr/log": "~1.0",
                "symfony/config": "^2.0.5|~3.0.0",
                "symfony/dependency-injection": "~2.6|~3.0.0",
                "symfony/expression-language": "~2.6|~3.0.0",
                "symfony/stopwatch": "~2.3|~3.0.0"
            },
            "suggest": {
                "symfony/dependency-injection": "",
                "symfony/http-kernel": ""
            },
            "type": "library",
            "extra": {
                "branch-alias": {
                    "dev-master": "2.8-dev"
                }
            },
            "autoload": {
                "psr-4": {
                    "Symfony\\Component\\EventDispatcher\\": ""
                },
                "exclude-from-classmap": [
                    "/Tests/"
                ]
            },
            "notification-url": "https://packagist.org/downloads/",
            "license": [
                "MIT"
            ],
            "authors": [
                {
                    "name": "Fabien Potencier",
                    "email": "fabien@symfony.com"
                },
                {
                    "name": "Symfony Community",
                    "homepage": "https://symfony.com/contributors"
                }
            ],
            "description": "Symfony EventDispatcher Component",
            "homepage": "https://symfony.com",
            "time": "2018-07-26T09:03:18+00:00"
        },
        {
            "name": "symfony/filesystem",
            "version": "v4.1.3",
            "source": {
                "type": "git",
                "url": "https://github.com/symfony/filesystem.git",
                "reference": "2e30335e0aafeaa86645555959572fe7cea22b43"
            },
            "dist": {
                "type": "zip",
                "url": "https://api.github.com/repos/symfony/filesystem/zipball/2e30335e0aafeaa86645555959572fe7cea22b43",
                "reference": "2e30335e0aafeaa86645555959572fe7cea22b43",
                "shasum": ""
            },
            "require": {
                "php": "^7.1.3",
                "symfony/polyfill-ctype": "~1.8"
            },
            "type": "library",
            "extra": {
                "branch-alias": {
                    "dev-master": "4.1-dev"
                }
            },
            "autoload": {
                "psr-4": {
                    "Symfony\\Component\\Filesystem\\": ""
                },
                "exclude-from-classmap": [
                    "/Tests/"
                ]
            },
            "notification-url": "https://packagist.org/downloads/",
            "license": [
                "MIT"
            ],
            "authors": [
                {
                    "name": "Fabien Potencier",
                    "email": "fabien@symfony.com"
                },
                {
                    "name": "Symfony Community",
                    "homepage": "https://symfony.com/contributors"
                }
            ],
            "description": "Symfony Filesystem Component",
            "homepage": "https://symfony.com",
            "time": "2018-07-26T11:24:31+00:00"
        },
        {
            "name": "symfony/options-resolver",
            "version": "v4.1.3",
            "source": {
                "type": "git",
                "url": "https://github.com/symfony/options-resolver.git",
                "reference": "1913f1962477cdbb13df951f8147d5da1fe2412c"
            },
            "dist": {
                "type": "zip",
                "url": "https://api.github.com/repos/symfony/options-resolver/zipball/1913f1962477cdbb13df951f8147d5da1fe2412c",
                "reference": "1913f1962477cdbb13df951f8147d5da1fe2412c",
                "shasum": ""
            },
            "require": {
                "php": "^7.1.3"
            },
            "type": "library",
            "extra": {
                "branch-alias": {
                    "dev-master": "4.1-dev"
                }
            },
            "autoload": {
                "psr-4": {
                    "Symfony\\Component\\OptionsResolver\\": ""
                },
                "exclude-from-classmap": [
                    "/Tests/"
                ]
            },
            "notification-url": "https://packagist.org/downloads/",
            "license": [
                "MIT"
            ],
            "authors": [
                {
                    "name": "Fabien Potencier",
                    "email": "fabien@symfony.com"
                },
                {
                    "name": "Symfony Community",
                    "homepage": "https://symfony.com/contributors"
                }
            ],
            "description": "Symfony OptionsResolver Component",
            "homepage": "https://symfony.com",
            "keywords": [
                "config",
                "configuration",
                "options"
            ],
            "time": "2018-07-26T08:55:25+00:00"
        },
        {
            "name": "symfony/polyfill-ctype",
            "version": "v1.9.0",
            "source": {
                "type": "git",
                "url": "https://github.com/symfony/polyfill-ctype.git",
                "reference": "e3d826245268269cd66f8326bd8bc066687b4a19"
            },
            "dist": {
                "type": "zip",
                "url": "https://api.github.com/repos/symfony/polyfill-ctype/zipball/e3d826245268269cd66f8326bd8bc066687b4a19",
                "reference": "e3d826245268269cd66f8326bd8bc066687b4a19",
                "shasum": ""
            },
            "require": {
                "php": ">=5.3.3"
            },
            "suggest": {
                "ext-ctype": "For best performance"
            },
            "type": "library",
            "extra": {
                "branch-alias": {
                    "dev-master": "1.9-dev"
                }
            },
            "autoload": {
                "psr-4": {
                    "Symfony\\Polyfill\\Ctype\\": ""
                },
                "files": [
                    "bootstrap.php"
                ]
            },
            "notification-url": "https://packagist.org/downloads/",
            "license": [
                "MIT"
            ],
            "authors": [
                {
                    "name": "Symfony Community",
                    "homepage": "https://symfony.com/contributors"
                },
                {
                    "name": "Gert de Pagter",
                    "email": "BackEndTea@gmail.com"
                }
            ],
            "description": "Symfony polyfill for ctype functions",
            "homepage": "https://symfony.com",
            "keywords": [
                "compatibility",
                "ctype",
                "polyfill",
                "portable"
            ],
            "time": "2018-08-06T14:22:27+00:00"
        },
        {
            "name": "symfony/polyfill-mbstring",
            "version": "v1.9.0",
            "source": {
                "type": "git",
                "url": "https://github.com/symfony/polyfill-mbstring.git",
                "reference": "d0cd638f4634c16d8df4508e847f14e9e43168b8"
            },
            "dist": {
                "type": "zip",
                "url": "https://api.github.com/repos/symfony/polyfill-mbstring/zipball/d0cd638f4634c16d8df4508e847f14e9e43168b8",
                "reference": "d0cd638f4634c16d8df4508e847f14e9e43168b8",
                "shasum": ""
            },
            "require": {
                "php": ">=5.3.3"
            },
            "suggest": {
                "ext-mbstring": "For best performance"
            },
            "type": "library",
            "extra": {
                "branch-alias": {
                    "dev-master": "1.9-dev"
                }
            },
            "autoload": {
                "psr-4": {
                    "Symfony\\Polyfill\\Mbstring\\": ""
                },
                "files": [
                    "bootstrap.php"
                ]
            },
            "notification-url": "https://packagist.org/downloads/",
            "license": [
                "MIT"
            ],
            "authors": [
                {
                    "name": "Nicolas Grekas",
                    "email": "p@tchwork.com"
                },
                {
                    "name": "Symfony Community",
                    "homepage": "https://symfony.com/contributors"
                }
            ],
            "description": "Symfony polyfill for the Mbstring extension",
            "homepage": "https://symfony.com",
            "keywords": [
                "compatibility",
                "mbstring",
                "polyfill",
                "portable",
                "shim"
            ],
            "time": "2018-08-06T14:22:27+00:00"
        },
        {
            "name": "symfony/process",
            "version": "v4.1.3",
            "source": {
                "type": "git",
                "url": "https://github.com/symfony/process.git",
                "reference": "f01fc7a4493572f7f506c49dcb50ad01fb3a2f56"
            },
            "dist": {
                "type": "zip",
                "url": "https://api.github.com/repos/symfony/process/zipball/f01fc7a4493572f7f506c49dcb50ad01fb3a2f56",
                "reference": "f01fc7a4493572f7f506c49dcb50ad01fb3a2f56",
                "shasum": ""
            },
            "require": {
                "php": "^7.1.3"
            },
            "type": "library",
            "extra": {
                "branch-alias": {
                    "dev-master": "4.1-dev"
                }
            },
            "autoload": {
                "psr-4": {
                    "Symfony\\Component\\Process\\": ""
                },
                "exclude-from-classmap": [
                    "/Tests/"
                ]
            },
            "notification-url": "https://packagist.org/downloads/",
            "license": [
                "MIT"
            ],
            "authors": [
                {
                    "name": "Fabien Potencier",
                    "email": "fabien@symfony.com"
                },
                {
                    "name": "Symfony Community",
                    "homepage": "https://symfony.com/contributors"
                }
            ],
            "description": "Symfony Process Component",
            "homepage": "https://symfony.com",
            "time": "2018-07-26T11:24:31+00:00"
        },
        {
            "name": "symfony/serializer",
            "version": "v4.1.3",
            "source": {
                "type": "git",
                "url": "https://github.com/symfony/serializer.git",
                "reference": "2f134b6cad1cefa0613a4339b08e480124914c85"
            },
            "dist": {
                "type": "zip",
                "url": "https://api.github.com/repos/symfony/serializer/zipball/2f134b6cad1cefa0613a4339b08e480124914c85",
                "reference": "2f134b6cad1cefa0613a4339b08e480124914c85",
                "shasum": ""
            },
            "require": {
                "php": "^7.1.3",
                "symfony/polyfill-ctype": "~1.8"
            },
            "conflict": {
                "phpdocumentor/type-resolver": "<0.2.1",
                "symfony/dependency-injection": "<3.4",
                "symfony/property-access": "<3.4",
                "symfony/property-info": "<3.4",
                "symfony/yaml": "<3.4"
            },
            "require-dev": {
                "doctrine/annotations": "~1.0",
                "doctrine/cache": "~1.0",
                "phpdocumentor/reflection-docblock": "^3.0|^4.0",
                "symfony/cache": "~3.4|~4.0",
                "symfony/config": "~3.4|~4.0",
                "symfony/dependency-injection": "~3.4|~4.0",
                "symfony/http-foundation": "~3.4|~4.0",
                "symfony/property-access": "~3.4|~4.0",
                "symfony/property-info": "~3.4|~4.0",
                "symfony/validator": "~3.4|~4.0",
                "symfony/yaml": "~3.4|~4.0"
            },
            "suggest": {
                "doctrine/annotations": "For using the annotation mapping. You will also need doctrine/cache.",
                "doctrine/cache": "For using the default cached annotation reader and metadata cache.",
                "psr/cache-implementation": "For using the metadata cache.",
                "symfony/config": "For using the XML mapping loader.",
                "symfony/http-foundation": "To use the DataUriNormalizer.",
                "symfony/property-access": "For using the ObjectNormalizer.",
                "symfony/property-info": "To deserialize relations.",
                "symfony/yaml": "For using the default YAML mapping loader."
            },
            "type": "library",
            "extra": {
                "branch-alias": {
                    "dev-master": "4.1-dev"
                }
            },
            "autoload": {
                "psr-4": {
                    "Symfony\\Component\\Serializer\\": ""
                },
                "exclude-from-classmap": [
                    "/Tests/"
                ]
            },
            "notification-url": "https://packagist.org/downloads/",
            "license": [
                "MIT"
            ],
            "authors": [
                {
                    "name": "Fabien Potencier",
                    "email": "fabien@symfony.com"
                },
                {
                    "name": "Symfony Community",
                    "homepage": "https://symfony.com/contributors"
                }
            ],
            "description": "Symfony Serializer Component",
            "homepage": "https://symfony.com",
            "time": "2018-07-26T09:10:45+00:00"
        },
        {
            "name": "symfony/yaml",
            "version": "v4.1.3",
            "source": {
                "type": "git",
                "url": "https://github.com/symfony/yaml.git",
                "reference": "46bc69aa91fc4ab78a96ce67873a6b0c148fd48c"
            },
            "dist": {
                "type": "zip",
                "url": "https://api.github.com/repos/symfony/yaml/zipball/46bc69aa91fc4ab78a96ce67873a6b0c148fd48c",
                "reference": "46bc69aa91fc4ab78a96ce67873a6b0c148fd48c",
                "shasum": ""
            },
            "require": {
                "php": "^7.1.3",
                "symfony/polyfill-ctype": "~1.8"
            },
            "conflict": {
                "symfony/console": "<3.4"
            },
            "require-dev": {
                "symfony/console": "~3.4|~4.0"
            },
            "suggest": {
                "symfony/console": "For validating YAML files using the lint command"
            },
            "type": "library",
            "extra": {
                "branch-alias": {
                    "dev-master": "4.1-dev"
                }
            },
            "autoload": {
                "psr-4": {
                    "Symfony\\Component\\Yaml\\": ""
                },
                "exclude-from-classmap": [
                    "/Tests/"
                ]
            },
            "notification-url": "https://packagist.org/downloads/",
            "license": [
                "MIT"
            ],
            "authors": [
                {
                    "name": "Fabien Potencier",
                    "email": "fabien@symfony.com"
                },
                {
                    "name": "Symfony Community",
                    "homepage": "https://symfony.com/contributors"
                }
            ],
            "description": "Symfony Yaml Component",
            "homepage": "https://symfony.com",
            "time": "2018-07-26T11:24:31+00:00"
        },
        {
            "name": "theseer/tokenizer",
            "version": "1.1.0",
            "source": {
                "type": "git",
                "url": "https://github.com/theseer/tokenizer.git",
                "reference": "cb2f008f3f05af2893a87208fe6a6c4985483f8b"
            },
            "dist": {
                "type": "zip",
                "url": "https://api.github.com/repos/theseer/tokenizer/zipball/cb2f008f3f05af2893a87208fe6a6c4985483f8b",
                "reference": "cb2f008f3f05af2893a87208fe6a6c4985483f8b",
                "shasum": ""
            },
            "require": {
                "ext-dom": "*",
                "ext-tokenizer": "*",
                "ext-xmlwriter": "*",
                "php": "^7.0"
            },
            "type": "library",
            "autoload": {
                "classmap": [
                    "src/"
                ]
            },
            "notification-url": "https://packagist.org/downloads/",
            "license": [
                "BSD-3-Clause"
            ],
            "authors": [
                {
                    "name": "Arne Blankerts",
                    "email": "arne@blankerts.de",
                    "role": "Developer"
                }
            ],
            "description": "A small library for converting tokenized PHP source code into XML and potentially other formats",
            "time": "2017-04-07T12:08:54+00:00"
        },
        {
            "name": "webmozart/assert",
            "version": "1.3.0",
            "source": {
                "type": "git",
                "url": "https://github.com/webmozart/assert.git",
                "reference": "0df1908962e7a3071564e857d86874dad1ef204a"
            },
            "dist": {
                "type": "zip",
                "url": "https://api.github.com/repos/webmozart/assert/zipball/0df1908962e7a3071564e857d86874dad1ef204a",
                "reference": "0df1908962e7a3071564e857d86874dad1ef204a",
                "shasum": ""
            },
            "require": {
                "php": "^5.3.3 || ^7.0"
            },
            "require-dev": {
                "phpunit/phpunit": "^4.6",
                "sebastian/version": "^1.0.1"
            },
            "type": "library",
            "extra": {
                "branch-alias": {
                    "dev-master": "1.3-dev"
                }
            },
            "autoload": {
                "psr-4": {
                    "Webmozart\\Assert\\": "src/"
                }
            },
            "notification-url": "https://packagist.org/downloads/",
            "license": [
                "MIT"
            ],
            "authors": [
                {
                    "name": "Bernhard Schussek",
                    "email": "bschussek@gmail.com"
                }
            ],
            "description": "Assertions to validate method input/output with nice error messages.",
            "keywords": [
                "assert",
                "check",
                "validate"
            ],
            "time": "2018-01-29T19:49:41+00:00"
        }
    ],
    "packages-dev": [
        {
            "name": "10up/phpcs-composer",
            "version": "dev-master",
            "source": {
                "type": "git",
                "url": "https://github.com/10up/phpcs-composer.git",
                "reference": "37345580ebd4bf137cd0d639e2a32cdb7686f96c"
            },
            "dist": {
                "type": "zip",
                "url": "https://api.github.com/repos/10up/phpcs-composer/zipball/37345580ebd4bf137cd0d639e2a32cdb7686f96c",
                "reference": "37345580ebd4bf137cd0d639e2a32cdb7686f96c",
                "shasum": ""
            },
            "require": {
                "composer-plugin-api": "^1.1",
                "wimg/php-compatibility": "*",
                "wp-coding-standards/wpcs": "*"
            },
            "type": "composer-plugin",
            "extra": {
                "class": "TenUp\\PHPCS_Composer\\PHPCSConfig"
            },
            "autoload": {
                "psr-4": {
                    "TenUp\\PHPCS_Composer\\": "src/"
                }
            },
            "notification-url": "https://packagist.org/downloads/",
            "license": [
                "MIT"
            ],
            "authors": [
                {
                    "name": "Ephraim Gregor",
                    "email": "ephraim.gregor@10up.com"
                }
            ],
            "time": "2018-07-06T04:57:03+00:00"
        },
        {
            "name": "squizlabs/php_codesniffer",
            "version": "3.3.1",
            "source": {
                "type": "git",
                "url": "https://github.com/squizlabs/PHP_CodeSniffer.git",
                "reference": "628a481780561150481a9ec74709092b9759b3ec"
            },
            "dist": {
                "type": "zip",
                "url": "https://api.github.com/repos/squizlabs/PHP_CodeSniffer/zipball/628a481780561150481a9ec74709092b9759b3ec",
                "reference": "628a481780561150481a9ec74709092b9759b3ec",
                "shasum": ""
            },
            "require": {
                "ext-simplexml": "*",
                "ext-tokenizer": "*",
                "ext-xmlwriter": "*",
                "php": ">=5.4.0"
            },
            "require-dev": {
                "phpunit/phpunit": "^4.0 || ^5.0 || ^6.0 || ^7.0"
            },
            "bin": [
                "bin/phpcs",
                "bin/phpcbf"
            ],
            "type": "library",
            "extra": {
                "branch-alias": {
                    "dev-master": "3.x-dev"
                }
            },
            "notification-url": "https://packagist.org/downloads/",
            "license": [
                "BSD-3-Clause"
            ],
            "authors": [
                {
                    "name": "Greg Sherwood",
                    "role": "lead"
                }
            ],
            "description": "PHP_CodeSniffer tokenizes PHP, JavaScript and CSS files and detects violations of a defined set of coding standards.",
            "homepage": "http://www.squizlabs.com/php-codesniffer",
            "keywords": [
                "phpcs",
                "standards"
            ],
            "time": "2018-07-26T23:47:18+00:00"
        },
        {
            "name": "wimg/php-compatibility",
            "version": "8.2.0",
            "source": {
                "type": "git",
                "url": "https://github.com/PHPCompatibility/PHPCompatibility.git",
                "reference": "eaf613c1a8265bcfd7b0ab690783f2aef519f78a"
            },
            "dist": {
                "type": "zip",
                "url": "https://api.github.com/repos/PHPCompatibility/PHPCompatibility/zipball/eaf613c1a8265bcfd7b0ab690783f2aef519f78a",
                "reference": "eaf613c1a8265bcfd7b0ab690783f2aef519f78a",
                "shasum": ""
            },
            "require": {
                "php": ">=5.3",
                "squizlabs/php_codesniffer": "^2.3 || ^3.0.2"
            },
            "conflict": {
                "squizlabs/php_codesniffer": "2.6.2"
            },
            "require-dev": {
                "phpunit/phpunit": "~4.5 || ^5.0 || ^6.0 || ^7.0"
            },
            "suggest": {
                "dealerdirect/phpcodesniffer-composer-installer": "^0.4.3 || This Composer plugin will sort out the PHPCS 'installed_paths' automatically.",
                "roave/security-advisories": "dev-master || Helps prevent installing dependencies with known security issues."
            },
            "type": "phpcodesniffer-standard",
            "autoload": {
                "psr-4": {
                    "PHPCompatibility\\": "PHPCompatibility/"
                }
            },
            "notification-url": "https://packagist.org/downloads/",
            "license": [
                "LGPL-3.0-or-later"
            ],
            "authors": [
                {
                    "name": "Wim Godden",
                    "role": "lead"
                }
            ],
            "description": "A set of sniffs for PHP_CodeSniffer that checks for PHP version compatibility.",
            "homepage": "http://techblog.wimgodden.be/tag/codesniffer/",
            "keywords": [
                "compatibility",
                "phpcs",
                "standards"
            ],
            "time": "2018-07-17T13:42:26+00:00"
        },
        {
            "name": "wp-coding-standards/wpcs",
            "version": "1.0.0",
            "source": {
                "type": "git",
                "url": "https://github.com/WordPress-Coding-Standards/WordPress-Coding-Standards.git",
                "reference": "539c6d74e6207daa22b7ea754d6f103e9abb2755"
            },
            "dist": {
                "type": "zip",
                "url": "https://api.github.com/repos/WordPress-Coding-Standards/WordPress-Coding-Standards/zipball/539c6d74e6207daa22b7ea754d6f103e9abb2755",
                "reference": "539c6d74e6207daa22b7ea754d6f103e9abb2755",
                "shasum": ""
            },
            "require": {
                "php": ">=5.3",
                "squizlabs/php_codesniffer": "^2.9.0 || ^3.0.2"
            },
            "require-dev": {
                "phpcompatibility/php-compatibility": "*"
            },
            "suggest": {
                "dealerdirect/phpcodesniffer-composer-installer": "^0.4.3 || This Composer plugin will sort out the PHPCS 'installed_paths' automatically."
            },
            "type": "phpcodesniffer-standard",
            "notification-url": "https://packagist.org/downloads/",
            "license": [
                "MIT"
            ],
            "authors": [
                {
                    "name": "Contributors",
                    "homepage": "https://github.com/WordPress-Coding-Standards/WordPress-Coding-Standards/graphs/contributors"
                }
            ],
            "description": "PHP_CodeSniffer rules (sniffs) to enforce WordPress coding conventions",
            "keywords": [
                "phpcs",
                "standards",
                "wordpress"
            ],
            "time": "2018-07-25T18:10:35+00:00"
        }
    ],
    "aliases": [],
    "minimum-stability": "stable",
    "stability-flags": {
        "10up/wpsnapshots": 20,
        "10up/phpcs-composer": 20
    },
    "prefer-stable": false,
    "prefer-lowest": false,
    "platform": [],
    "platform-dev": []
}<|MERGE_RESOLUTION|>--- conflicted
+++ resolved
@@ -1901,18 +1901,6 @@
         },
         {
             "name": "phpunit/phpunit",
-<<<<<<< HEAD
-            "version": "7.3.1",
-            "source": {
-                "type": "git",
-                "url": "https://github.com/sebastianbergmann/phpunit.git",
-                "reference": "f9b14c17860eccb440a0352a117a81eb754cff5a"
-            },
-            "dist": {
-                "type": "zip",
-                "url": "https://api.github.com/repos/sebastianbergmann/phpunit/zipball/f9b14c17860eccb440a0352a117a81eb754cff5a",
-                "reference": "f9b14c17860eccb440a0352a117a81eb754cff5a",
-=======
             "version": "7.3.2",
             "source": {
                 "type": "git",
@@ -1923,7 +1911,6 @@
                 "type": "zip",
                 "url": "https://api.github.com/repos/sebastianbergmann/phpunit/zipball/34705f81bddc3f505b9599a2ef96e2b4315ba9b8",
                 "reference": "34705f81bddc3f505b9599a2ef96e2b4315ba9b8",
->>>>>>> a28f412e
                 "shasum": ""
             },
             "require": {
@@ -1994,11 +1981,7 @@
                 "testing",
                 "xunit"
             ],
-<<<<<<< HEAD
-            "time": "2018-08-07T06:44:28+00:00"
-=======
             "time": "2018-08-22T06:39:21+00:00"
->>>>>>> a28f412e
         },
         {
             "name": "psr/http-message",
