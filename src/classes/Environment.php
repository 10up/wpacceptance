--- conflicted
+++ resolved
@@ -907,15 +907,10 @@
 				\WPSnapshots\Utils\get_snapshot_directory() . $this->suite_config['snapshot_id'] . ':/root/.wpsnapshots/' . $this->suite_config['snapshot_id'],
 				\WPSnapshots\Utils\get_snapshot_directory() . 'config.json:/root/.wpsnapshots/config.json',
 				$this->suite_config['host_repo_path'] . ':/root/repo',
-<<<<<<< HEAD
-			]
-		);
-=======
 			];
 		}
 
 		$host_config->setBinds( $binds );
->>>>>>> 6b53f4c0
 
 		Log::instance()->write( 'Mapping ' . $this->suite_config['host_repo_path'] . ' to ' . $this->getWPContainerRepoRoot(), 2 );
 
