--- conflicted
+++ resolved
@@ -281,13 +281,9 @@
 	* `--repository` - WP Snapshots repository to use.
 	* `--environment_id` - Manually specify environment ID. Useful for CI.
 	* `--mysql_wait_time` - Set how long WP Acceptance should wait for MySQL to become available in seconds.
-<<<<<<< HEAD
-
-=======
 	* `--show_browser` - Show browser during tests. This is very useful for debugging failing tests.
 	* `--slowmo` - Slow testing down so interactions can be more easily viewed in browser. Specify value in milliseconds.
-  
->>>>>>> ac406998
+
 * __wpacceptance init__ [--path] - Initialize a new test suite.
 	* `--path` - Optional path to init directory.
 
